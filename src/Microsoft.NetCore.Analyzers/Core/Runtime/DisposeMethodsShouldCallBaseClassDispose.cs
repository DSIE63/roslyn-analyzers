--- conflicted
+++ resolved
@@ -33,13 +33,8 @@
                                                                              DiagnosticHelpers.DefaultDiagnosticSeverity,
                                                                              isEnabledByDefault: DiagnosticHelpers.EnabledByDefaultIfNotBuildingVSIX,
                                                                              description: s_localizableDescription,
-<<<<<<< HEAD
-                                                                             helpLinkUri: "https://docs.microsoft.com/en-us/visualstudio/code-quality/ca2213-disposable-fields-should-be-disposed",
-                                                                             customTags: WellKnownDiagnosticTags.Telemetry);
-=======
                                                                              helpLinkUri: "https://docs.microsoft.com/visualstudio/code-quality/ca2215-dispose-methods-should-call-base-class-dispose",
                                                                              customTags: FxCopWellKnownDiagnosticTags.PortedFxCopRule);
->>>>>>> 3a9597c6
 
         public override ImmutableArray<DiagnosticDescriptor> SupportedDiagnostics => ImmutableArray<DiagnosticDescriptor>.Empty;
             //ImmutableArray.Create(Rule);
