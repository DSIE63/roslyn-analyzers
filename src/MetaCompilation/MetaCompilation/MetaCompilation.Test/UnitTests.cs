﻿// Copyright (c) Microsoft.  All Rights Reserved.  Licensed under the Apache License, Version 2.0.  See License.txt in the project root for license information.
using System;
using Microsoft.CodeAnalysis;
using Microsoft.CodeAnalysis.CodeFixes;
using Microsoft.CodeAnalysis.Diagnostics;
using TestHelper;
using MetaCompilation;
using Xunit;

namespace MetaCompilation.Test
{
    public class UnitTest : CodeFixVerifier
    {
        #region default no diagnostics tests
        //no diagnostics
        [Fact]
        public void TestMethod1()
        {
            var test = @"";

            VerifyCSharpDiagnostic(test);
        }

        //no diagnostics
        [Fact]
        public void TestMethod2()
        {
            var test = @"using System;
using System.Collections.Generic;
using System.Collections.Immutable;
using System.Linq;
using System.Threading;
using Microsoft.CodeAnalysis;
using Microsoft.CodeAnalysis.CSharp;
using Microsoft.CodeAnalysis.CSharp.Syntax;
using Microsoft.CodeAnalysis.Diagnostics;
using Microsoft.CodeAnalysis.Text;

namespace SyntaxNodeAnalyzer
{
    [DiagnosticAnalyzer(LanguageNames.CSharp)]
    public class SyntaxNodeAnalyzerAnalyzer : DiagnosticAnalyzer
    {
        public const string spacingRuleId = ""IfSpacing"";

        internal static DiagnosticDescriptor Rule = new DiagnosticDescriptor(
            id: spacingRuleId, //make the id specific
            title: ""If statement must have a space between 'if' and the boolean expression"", //allow any title
            messageFormat: ""If statements must contain a space between the 'if' keyword and the boolean expression"", //allow any message
            category: ""Syntax"", //make the category specific
            defaultSeverity: DiagnosticSeverity.Warning, //possible options
            isEnabledByDefault: true);

        public override ImmutableArray<DiagnosticDescriptor> SupportedDiagnostics
        {
            get
            {
                return ImmutableArray.Create(Rule);
            }
        }

        public override void Initialize(AnalysisContext context)
        {
            context.RegisterSyntaxNodeAction(AnalyzeIfStatement, SyntaxKind.IfStatement);
        }

        private void AnalyzeIfStatement(SyntaxNodeAnalysisContext context)
        {
            var ifStatement = (IfStatementSyntax)context.Node;
            var ifKeyword = ifStatement.IfKeyword;

            if (ifKeyword.HasTrailingTrivia)
            {
                var trailingTrivia = ifKeyword.TrailingTrivia.Last();

                if (trailingTrivia.Kind() == SyntaxKind.WhitespaceTrivia)
                {
                    if (trailingTrivia.ToString() == "" "")
                    {
                        return;
                    }
                }
            }

            var openParen = ifStatement.OpenParenToken;
            var startDiagnosticSpan = ifKeyword.Span.Start;
            var endDiagnosticSpan = openParen.Span.Start;
            var diagnosticSpan = TextSpan.FromBounds(startDiagnosticSpan, endDiagnosticSpan);
            var diagnosticLocation = Location.Create(ifStatement.SyntaxTree, diagnosticSpan);
            var diagnostic = Diagnostic.Create(Rule, diagnosticLocation, Rule.MessageFormat);
            context.ReportDiagnostic(diagnostic);
        }
    }
}";
            VerifyCSharpDiagnostic(test);
        }
        #endregion

        #region MissingId
        //no id, nothing else after
        [Fact]
        public void MissingId1()
        {
            var test = @"using System;
    using System.Collections.Generic;
    using System.Collections.Immutable;
    using System.Linq;
    using System.Threading;
    using Microsoft.CodeAnalysis;
    using Microsoft.CodeAnalysis.CSharp;
    using Microsoft.CodeAnalysis.CSharp.Syntax;
    using Microsoft.CodeAnalysis.Diagnostics;
    using Microsoft.CodeAnalysis.Text;

    namespace SyntaxNodeAnalyzer
    {
        [DiagnosticAnalyzer(LanguageNames.CSharp)]
        public class SyntaxNodeAnalyzer : DiagnosticAnalyzer
        {
            public override ImmutableArray<DiagnosticDescriptor> SupportedDiagnostics
            {
                get
                {
                    throw new NotImplementedException();
                }
            }

            public override void Initialize(AnalysisContext context)
            {
                context.RegisterSyntaxNodeAction(AnalyzeIfStatement, SyntaxKind.IfStatement);
            }
        }
    }";
            var expected = new DiagnosticResult
            {
                Id = MetaCompilationAnalyzer.MissingId,
                Message = "The analyzer 'SyntaxNodeAnalyzer' is missing a diagnostic id",
                Severity = DiagnosticSeverity.Error,
                Locations = new[] { new DiagnosticResultLocation("Test0.cs", 15, 22) }
            };

            VerifyCSharpDiagnostic(test, expected);

            var fixtest = @"using System;
    using System.Collections.Generic;
    using System.Collections.Immutable;
    using System.Linq;
    using System.Threading;
    using Microsoft.CodeAnalysis;
    using Microsoft.CodeAnalysis.CSharp;
    using Microsoft.CodeAnalysis.CSharp.Syntax;
    using Microsoft.CodeAnalysis.Diagnostics;
    using Microsoft.CodeAnalysis.Text;

    namespace SyntaxNodeAnalyzer
    {
        [DiagnosticAnalyzer(LanguageNames.CSharp)]
        public class SyntaxNodeAnalyzer : DiagnosticAnalyzer
        {
        public const string spacingRuleId = ""IfSpacing"";

        public override ImmutableArray<DiagnosticDescriptor> SupportedDiagnostics
            {
                get
                {
                    throw new NotImplementedException();
                }
            }

            public override void Initialize(AnalysisContext context)
            {
                context.RegisterSyntaxNodeAction(AnalyzeIfStatement, SyntaxKind.IfStatement);
            }
        }
    }";
            VerifyCSharpFix(test, fixtest);
        }

        // no id, rules exists
        [Fact]
        public void MissingId2()
        {
            var test = @"using System;
    using System.Collections.Generic;
    using System.Collections.Immutable;
    using System.Linq;
    using System.Threading;
    using Microsoft.CodeAnalysis;
    using Microsoft.CodeAnalysis.CSharp;
    using Microsoft.CodeAnalysis.CSharp.Syntax;
    using Microsoft.CodeAnalysis.Diagnostics;
    using Microsoft.CodeAnalysis.Text;

    namespace SyntaxNodeAnalyzer
    {
        [DiagnosticAnalyzer(LanguageNames.CSharp)]
        public class SyntaxNodeAnalyzer : DiagnosticAnalyzer
        {
            internal static DiagnosticDescriptor Rule = new DiagnosticDescriptor(
                id: SpacingRuleId, //make the id specific
                title: ""If statement must have a space between the 'if' keyword and the boolean expression"", 
                messageFormat: ""If statements must contain a space between the 'if' keyword and the boolean expression"",
                category: ""Syntax"",
                defaultSeverity.Warning,
                isEnabledByDefault: true);

            public override ImmutableArray<DiagnosticDescriptor> SupportedDiagnostics
            {
                get
                {
                    throw new NotImplementedException();
                }
            }

            public override void Initialize(AnalysisContext context)
            {
                context.RegisterSyntaxNodeAction(AnalyzeIfStatement, SyntaxKind.IfStatement);
            }
        }
    }";
            var expected = new DiagnosticResult
            {
                Id = MetaCompilationAnalyzer.MissingId,
                Message = "The analyzer 'SyntaxNodeAnalyzer' is missing a diagnostic id",
                Severity = DiagnosticSeverity.Error,
                Locations = new[] { new DiagnosticResultLocation("Test0.cs", 15, 22) }
            };

            VerifyCSharpDiagnostic(test, expected);

            var fixtest = @"using System;
    using System.Collections.Generic;
    using System.Collections.Immutable;
    using System.Linq;
    using System.Threading;
    using Microsoft.CodeAnalysis;
    using Microsoft.CodeAnalysis.CSharp;
    using Microsoft.CodeAnalysis.CSharp.Syntax;
    using Microsoft.CodeAnalysis.Diagnostics;
    using Microsoft.CodeAnalysis.Text;

    namespace SyntaxNodeAnalyzer
    {
        [DiagnosticAnalyzer(LanguageNames.CSharp)]
        public class SyntaxNodeAnalyzer : DiagnosticAnalyzer
        {
        public const string spacingRuleId = ""IfSpacing"";
        internal static DiagnosticDescriptor Rule = new DiagnosticDescriptor(
                id: SpacingRuleId, //make the id specific
                title: ""If statement must have a space between the 'if' keyword and the boolean expression"", 
                messageFormat: ""If statements must contain a space between the 'if' keyword and the boolean expression"",
                category: ""Syntax"",
                defaultSeverity.Warning,
                isEnabledByDefault: true);

            public override ImmutableArray<DiagnosticDescriptor> SupportedDiagnostics
            {
                get
                {
                    throw new NotImplementedException();
                }
            }

            public override void Initialize(AnalysisContext context)
            {
                context.RegisterSyntaxNodeAction(AnalyzeIfStatement, SyntaxKind.IfStatement);
            }
        }
    }";
            VerifyCSharpFix(test, fixtest);
        }

        [Fact]
        public void MissingId3()
        {
            var test = @"using System;
    using System.Collections.Generic;
    using System.Collections.Immutable;
    using System.Linq;
    using System.Threading;
    using Microsoft.CodeAnalysis;
    using Microsoft.CodeAnalysis.CSharp;
    using Microsoft.CodeAnalysis.CSharp.Syntax;
    using Microsoft.CodeAnalysis.Diagnostics;
    using Microsoft.CodeAnalysis.Text;

    namespace SyntaxNodeAnalyzer
    {
        [DiagnosticAnalyzer(LanguageNames.CSharp)]
        public class SyntaxNodeAnalyzer : DiagnosticAnalyzer
        {
            public string practice = ""IfSpacing"";
            public override ImmutableArray<DiagnosticDescriptor> SupportedDiagnostics
            {
                get
                {
                    throw new NotImplementedException();
                }
            }

            public override void Initialize(AnalysisContext context)
            {
                context.RegisterSyntaxNodeAction(AnalyzeIfStatement, SyntaxKind.IfStatement);
            }
        }
    }";
            var expected = new DiagnosticResult
            {
                Id = MetaCompilationAnalyzer.MissingId,
                Message = "The analyzer 'SyntaxNodeAnalyzer' is missing a diagnostic id",
                Severity = DiagnosticSeverity.Error,
                Locations = new[] { new DiagnosticResultLocation("Test0.cs", 15, 22) }
            };

            VerifyCSharpDiagnostic(test, expected);

            var fixtest = @"using System;
    using System.Collections.Generic;
    using System.Collections.Immutable;
    using System.Linq;
    using System.Threading;
    using Microsoft.CodeAnalysis;
    using Microsoft.CodeAnalysis.CSharp;
    using Microsoft.CodeAnalysis.CSharp.Syntax;
    using Microsoft.CodeAnalysis.Diagnostics;
    using Microsoft.CodeAnalysis.Text;

    namespace SyntaxNodeAnalyzer
    {
        [DiagnosticAnalyzer(LanguageNames.CSharp)]
        public class SyntaxNodeAnalyzer : DiagnosticAnalyzer
        {
        public const string spacingRuleId = ""IfSpacing"";
        public string practice = ""IfSpacing"";
            public override ImmutableArray<DiagnosticDescriptor> SupportedDiagnostics
            {
                get
                {
                    throw new NotImplementedException();
                }
            }

            public override void Initialize(AnalysisContext context)
            {
                context.RegisterSyntaxNodeAction(AnalyzeIfStatement, SyntaxKind.IfStatement);
            }
        }
    }";
            VerifyCSharpFix(test, fixtest);
        }

        [Fact]
        public void MissingId4()
        {
            var test = @"using System;
    using System.Collections.Generic;
    using System.Collections.Immutable;
    using System.Linq;
    using System.Threading;
    using Microsoft.CodeAnalysis;
    using Microsoft.CodeAnalysis.CSharp;
    using Microsoft.CodeAnalysis.CSharp.Syntax;
    using Microsoft.CodeAnalysis.Diagnostics;
    using Microsoft.CodeAnalysis.Text;

    namespace SyntaxNodeAnalyzer
    {
        [DiagnosticAnalyzer(LanguageNames.CSharp)]
        public class SyntaxNodeAnalyzer : DiagnosticAnalyzer
        {
            private const string practice = ""IfSpacing"";
            public override ImmutableArray<DiagnosticDescriptor> SupportedDiagnostics
            {
                get
                {
                    throw new NotImplementedException();
                }
            }

            public override void Initialize(AnalysisContext context)
            {
                context.RegisterSyntaxNodeAction(AnalyzeIfStatement, SyntaxKind.IfStatement);
            }
        }
    }";
            var expected = new DiagnosticResult
            {
                Id = MetaCompilationAnalyzer.MissingId,
                Message = "The analyzer 'SyntaxNodeAnalyzer' is missing a diagnostic id",
                Severity = DiagnosticSeverity.Error,
                Locations = new[] { new DiagnosticResultLocation("Test0.cs", 15, 22) }
            };

            VerifyCSharpDiagnostic(test, expected);

            var fixTest = @"using System;
    using System.Collections.Generic;
    using System.Collections.Immutable;
    using System.Linq;
    using System.Threading;
    using Microsoft.CodeAnalysis;
    using Microsoft.CodeAnalysis.CSharp;
    using Microsoft.CodeAnalysis.CSharp.Syntax;
    using Microsoft.CodeAnalysis.Diagnostics;
    using Microsoft.CodeAnalysis.Text;

    namespace SyntaxNodeAnalyzer
    {
        [DiagnosticAnalyzer(LanguageNames.CSharp)]
        public class SyntaxNodeAnalyzer : DiagnosticAnalyzer
        {
        public const string spacingRuleId = ""IfSpacing"";
        private const string practice = ""IfSpacing"";
            public override ImmutableArray<DiagnosticDescriptor> SupportedDiagnostics
            {
                get
                {
                    throw new NotImplementedException();
                }
            }

            public override void Initialize(AnalysisContext context)
            {
                context.RegisterSyntaxNodeAction(AnalyzeIfStatement, SyntaxKind.IfStatement);
            }
        }
    }";
            VerifyCSharpFix(test, fixTest);
        }

        [Fact]
        public void MissingId5()
        {
            var test = @"using System;
    using System.Collections.Generic;
    using System.Collections.Immutable;
    using System.Linq;
    using System.Threading;
    using Microsoft.CodeAnalysis;
    using Microsoft.CodeAnalysis.CSharp;
    using Microsoft.CodeAnalysis.CSharp.Syntax;
    using Microsoft.CodeAnalysis.Diagnostics;
    using Microsoft.CodeAnalysis.Text;

    namespace SyntaxNodeAnalyzer
    {
        [DiagnosticAnalyzer(LanguageNames.CSharp)]
        public class SyntaxNodeAnalyzer : DiagnosticAnalyzer
        {
            string practice = ""IfSpacing"";
            public override ImmutableArray<DiagnosticDescriptor> SupportedDiagnostics
            {
                get
                {
                    throw new NotImplementedException();
                }
            }

            public override void Initialize(AnalysisContext context)
            {
                context.RegisterSyntaxNodeAction(AnalyzeIfStatement, SyntaxKind.IfStatement);
            }
        }
    }";
            var expected = new DiagnosticResult
            {
                Id = MetaCompilationAnalyzer.MissingId,
                Message = "The analyzer 'SyntaxNodeAnalyzer' is missing a diagnostic id",
                Severity = DiagnosticSeverity.Error,
                Locations = new[] { new DiagnosticResultLocation("Test0.cs", 15, 22) }
            };

            VerifyCSharpDiagnostic(test, expected);

            var fixtest = @"using System;
    using System.Collections.Generic;
    using System.Collections.Immutable;
    using System.Linq;
    using System.Threading;
    using Microsoft.CodeAnalysis;
    using Microsoft.CodeAnalysis.CSharp;
    using Microsoft.CodeAnalysis.CSharp.Syntax;
    using Microsoft.CodeAnalysis.Diagnostics;
    using Microsoft.CodeAnalysis.Text;

    namespace SyntaxNodeAnalyzer
    {
        [DiagnosticAnalyzer(LanguageNames.CSharp)]
        public class SyntaxNodeAnalyzer : DiagnosticAnalyzer
        {
        public const string spacingRuleId = ""IfSpacing"";
        string practice = ""IfSpacing"";
            public override ImmutableArray<DiagnosticDescriptor> SupportedDiagnostics
            {
                get
                {
                    throw new NotImplementedException();
                }
            }

            public override void Initialize(AnalysisContext context)
            {
                context.RegisterSyntaxNodeAction(AnalyzeIfStatement, SyntaxKind.IfStatement);
            }
        }
    }";
            VerifyCSharpFix(test, fixtest);
        }

        [Fact]
        public void MissingId6()
        {
            var test = @"using System;
    using System.Collections.Generic;
    using System.Collections.Immutable;
    using System.Linq;
    using System.Threading;
    using Microsoft.CodeAnalysis;
    using Microsoft.CodeAnalysis.CSharp;
    using Microsoft.CodeAnalysis.CSharp.Syntax;
    using Microsoft.CodeAnalysis.Diagnostics;
    using Microsoft.CodeAnalysis.Text;

    namespace SyntaxNodeAnalyzer
    {
        [DiagnosticAnalyzer(LanguageNames.CSharp)]
        public class SyntaxNodeAnalyzer : DiagnosticAnalyzer
        {
            public const int practice = 7;
            public override ImmutableArray<DiagnosticDescriptor> SupportedDiagnostics
            {
                get
                {
                    throw new NotImplementedException();
                }
            }

            public override void Initialize(AnalysisContext context)
            {
                context.RegisterSyntaxNodeAction(AnalyzeIfStatement, SyntaxKind.IfStatement);
            }
        }
    }";
            var expected = new DiagnosticResult
            {
                Id = MetaCompilationAnalyzer.MissingId,
                Message = "The analyzer 'SyntaxNodeAnalyzer' is missing a diagnostic id",
                Severity = DiagnosticSeverity.Error,
                Locations = new[] { new DiagnosticResultLocation("Test0.cs", 15, 22) }
            };

            VerifyCSharpDiagnostic(test, expected);

            var fixtest = @"using System;
    using System.Collections.Generic;
    using System.Collections.Immutable;
    using System.Linq;
    using System.Threading;
    using Microsoft.CodeAnalysis;
    using Microsoft.CodeAnalysis.CSharp;
    using Microsoft.CodeAnalysis.CSharp.Syntax;
    using Microsoft.CodeAnalysis.Diagnostics;
    using Microsoft.CodeAnalysis.Text;

    namespace SyntaxNodeAnalyzer
    {
        [DiagnosticAnalyzer(LanguageNames.CSharp)]
        public class SyntaxNodeAnalyzer : DiagnosticAnalyzer
        {
        public const string spacingRuleId = ""IfSpacing"";
        public const int practice = 7;
            public override ImmutableArray<DiagnosticDescriptor> SupportedDiagnostics
            {
                get
                {
                    throw new NotImplementedException();
                }
            }

            public override void Initialize(AnalysisContext context)
            {
                context.RegisterSyntaxNodeAction(AnalyzeIfStatement, SyntaxKind.IfStatement);
            }
        }
    }";
            VerifyCSharpFix(test, fixtest);
        }
        #endregion

        #region MissingInit
        [Fact]
        public void MissingInit1()
        {
            var test = @"using System;
    using System.Collections.Generic;
    using System.Collections;
    using System.Collections.Immutable;
    using System.Linq;
    using System.Threading;
    using Microsoft.CodeAnalysis;
    using Microsoft.CodeAnalysis.CSharp;
    using Microsoft.CodeAnalysis.CSharp.Syntax;
    using Microsoft.CodeAnalysis.Diagnostics;
    using Microsoft.CodeAnalysis.Text;

    namespace SyntaxNodeAnalyzer
    {
        [DiagnosticAnalyzer(LanguageNames.CSharp)]
        public class SyntaxNodeAnalyzer : DiagnosticAnalyzer
        {
            public override ImmutableArray<DiagnosticDescriptor> SupportedDiagnostics
            {
                get
                {
                    throw new NotImplementedException();
                }
            }
        }
    }";
            var expected = new DiagnosticResult
            {
                Id = MetaCompilationAnalyzer.MissingInit,
                Message = "The analyzer 'SyntaxNodeAnalyzer' is missing the required Initialize method",
                Severity = DiagnosticSeverity.Error,
                Locations = new[] { new DiagnosticResultLocation("Test0.cs", 16, 22) }
            };

            VerifyCSharpDiagnostic(test, expected);

            var fixtest = @"using System;
    using System.Collections.Generic;
    using System.Collections;
    using System.Collections.Immutable;
    using System.Linq;
    using System.Threading;
    using Microsoft.CodeAnalysis;
    using Microsoft.CodeAnalysis.CSharp;
    using Microsoft.CodeAnalysis.CSharp.Syntax;
    using Microsoft.CodeAnalysis.Diagnostics;
    using Microsoft.CodeAnalysis.Text;

    namespace SyntaxNodeAnalyzer
    {
        [DiagnosticAnalyzer(LanguageNames.CSharp)]
        public class SyntaxNodeAnalyzer : DiagnosticAnalyzer
        {
            public override ImmutableArray<DiagnosticDescriptor> SupportedDiagnostics
            {
                get
                {
                    throw new NotImplementedException();
                }
            }

        public override void Initialize(AnalysisContext context)
        {
            throw new NotImplementedException();
        }
    }
    }";
            VerifyCSharpFix(test, fixtest);
        }

        // slight mis-spelling
        [Fact]
        public void MissingInit2()
        {
            var test = @"using System;
    using System.Collections.Generic;
    using System.Collections;
    using System.Collections.Immutable;
    using System.Linq;
    using System.Threading;
    using Microsoft.CodeAnalysis;
    using Microsoft.CodeAnalysis.CSharp;
    using Microsoft.CodeAnalysis.CSharp.Syntax;
    using Microsoft.CodeAnalysis.Diagnostics;
    using Microsoft.CodeAnalysis.Text;

    namespace SyntaxNodeAnalyzer
    {
        [DiagnosticAnalyzer(LanguageNames.CSharp)]
        public class SyntaxNodeAnalyzer : DiagnosticAnalyzer
        {
            public override ImmutableArray<DiagnosticDescriptor> SupportedDiagnostics
            {
                get
                {
                    throw new NotImplementedException();
                }
            }

        public override void initialize(AnalysisContext context)
        {
            throw new NotImplementedException();
        }
    }
    }";
            var expected = new DiagnosticResult
            {
                Id = MetaCompilationAnalyzer.MissingInit,
                Message = "The analyzer 'SyntaxNodeAnalyzer' is missing the required Initialize method",
                Severity = DiagnosticSeverity.Error,
                Locations = new[] { new DiagnosticResultLocation("Test0.cs", 16, 22) }
            };

            VerifyCSharpDiagnostic(test, expected);
            // no test for code fix as the previous code segment produces a new diagnostic
        }

        // everything except the initialize method
        [Fact]
        public void MissingInit3()
        {
            var test = @"using System;
using System.Collections.Generic;
using System.Collections.Immutable;
using System.Linq;
using System.Threading;
using Microsoft.CodeAnalysis;
using Microsoft.CodeAnalysis.CSharp;
using Microsoft.CodeAnalysis.CSharp.Syntax;
using Microsoft.CodeAnalysis.Diagnostics;
using Microsoft.CodeAnalysis.Text;

namespace SyntaxNodeAnalyzer
{
    [DiagnosticAnalyzer(LanguageNames.CSharp)]
    public class SyntaxNodeAnalyzer : DiagnosticAnalyzer
    {
        public const string spacingRuleId = ""IfSpacing"";

        internal static DiagnosticDescriptor Rule = new DiagnosticDescriptor(
            id: spacingRuleId, //make the id specific
            title: ""If statement must have a space between 'if' and the boolean expression"", //allow any title
            messageFormat: ""If statements must contain a space between the 'if' keyword and the boolean expression"", //allow any message
            category: ""Syntax"", //make the category specific
            defaultSeverity: DiagnosticSeverity.Warning, //possible options
            isEnabledByDefault: true);

        public override ImmutableArray<DiagnosticDescriptor> SupportedDiagnostics
        {
            get
            {
                return ImmutableArray.Create(Rule);
            }
        }

        private void AnalyzeIfStatement(SyntaxNodeAnalysisContext context)
        {
            var ifStatement = (IfStatementSyntax)context.Node;
            var ifKeyword = ifStatement.IfKeyword;

            if (ifKeyword.HasTrailingTrivia)
            {
                var trailingTrivia = ifKeyword.TrailingTrivia.Last();

                if (trailingTrivia.Kind() == SyntaxKind.WhitespaceTrivia)
                {
                    if (trailingTrivia.ToString() == "" "")
                    {
                        return;
                    }
                }
            }

            var openParen = ifStatement.OpenParenToken;
            var startDiagnosticSpan = ifKeyword.Span.Start;
            var endDiagnosticSpan = openParen.Span.Start;
            var diagnosticSpan = TextSpan.FromBounds(startDiagnosticSpan, endDiagnosticSpan);
            var diagnosticLocation = Location.Create(ifStatement.SyntaxTree, diagnosticSpan);
            var diagnostic = Diagnostic.Create(Rule, diagnosticLocation, Rule.MessageFormat);
            context.ReportDiagnostic(diagnostic);
        }
    }
}";
            var expected = new DiagnosticResult
            {
                Id = MetaCompilationAnalyzer.MissingInit,
                Message = "The analyzer 'SyntaxNodeAnalyzer' is missing the required Initialize method",
                Severity = DiagnosticSeverity.Error,
                Locations = new[] { new DiagnosticResultLocation("Test0.cs", 15, 18) }
            };

            VerifyCSharpDiagnostic(test, expected);

            var fixtest = @"using System;
using System.Collections.Generic;
using System.Collections.Immutable;
using System.Linq;
using System.Threading;
using Microsoft.CodeAnalysis;
using Microsoft.CodeAnalysis.CSharp;
using Microsoft.CodeAnalysis.CSharp.Syntax;
using Microsoft.CodeAnalysis.Diagnostics;
using Microsoft.CodeAnalysis.Text;

namespace SyntaxNodeAnalyzer
{
    [DiagnosticAnalyzer(LanguageNames.CSharp)]
    public class SyntaxNodeAnalyzer : DiagnosticAnalyzer
    {
        public const string spacingRuleId = ""IfSpacing"";

        internal static DiagnosticDescriptor Rule = new DiagnosticDescriptor(
            id: spacingRuleId, //make the id specific
            title: ""If statement must have a space between 'if' and the boolean expression"", //allow any title
            messageFormat: ""If statements must contain a space between the 'if' keyword and the boolean expression"", //allow any message
            category: ""Syntax"", //make the category specific
            defaultSeverity: DiagnosticSeverity.Warning, //possible options
            isEnabledByDefault: true);

        public override ImmutableArray<DiagnosticDescriptor> SupportedDiagnostics
        {
            get
            {
                return ImmutableArray.Create(Rule);
            }
        }

        private void AnalyzeIfStatement(SyntaxNodeAnalysisContext context)
        {
            var ifStatement = (IfStatementSyntax)context.Node;
            var ifKeyword = ifStatement.IfKeyword;

            if (ifKeyword.HasTrailingTrivia)
            {
                var trailingTrivia = ifKeyword.TrailingTrivia.Last();

                if (trailingTrivia.Kind() == SyntaxKind.WhitespaceTrivia)
                {
                    if (trailingTrivia.ToString() == "" "")
                    {
                        return;
                    }
                }
            }

            var openParen = ifStatement.OpenParenToken;
            var startDiagnosticSpan = ifKeyword.Span.Start;
            var endDiagnosticSpan = openParen.Span.Start;
            var diagnosticSpan = TextSpan.FromBounds(startDiagnosticSpan, endDiagnosticSpan);
            var diagnosticLocation = Location.Create(ifStatement.SyntaxTree, diagnosticSpan);
            var diagnostic = Diagnostic.Create(Rule, diagnosticLocation, Rule.MessageFormat);
            context.ReportDiagnostic(diagnostic);
        }

        public override void Initialize(AnalysisContext context)
        {
            throw new NotImplementedException();
        }
    }
}";
            VerifyCSharpFix(test, fixtest);
        }
        #endregion

        #region MissingRegisterStatement
        [Fact]
        public void MissingRegister1()
        {
            var test = @"using System;
using System.Collections.Generic;
using System.Collections.Immutable;
using System.Linq;
using System.Threading;
using Microsoft.CodeAnalysis;
using Microsoft.CodeAnalysis.CSharp;
using Microsoft.CodeAnalysis.CSharp.Syntax;
using Microsoft.CodeAnalysis.Diagnostics;
using Microsoft.CodeAnalysis.Text;

namespace SyntaxNodeAnalyzer
{
    [DiagnosticAnalyzer(LanguageNames.CSharp)]
    public class SyntaxNodeAnalyzerAnalyzer : DiagnosticAnalyzer
    {
        public override ImmutableArray<DiagnosticDescriptor> SupportedDiagnostics
        {
            get
            {
                throw new NotImplementedException();
            }
        }

        public override void Initialize(AnalysisContext context)
        {
        }

        private void AnalyzeIfStatement(SyntaxNodeAnalysisContext context)
        {
            throw new NotImplementedException();
        }
    }
}";
            var expected = new DiagnosticResult
            {
                Id = MetaCompilationAnalyzer.MissingRegisterStatement,
                Message = "An action must be registered within the 'Initialize' method",
                Severity = DiagnosticSeverity.Error,
                Locations = new[] { new DiagnosticResultLocation("Test0.cs", 25, 30) }
            };

            VerifyCSharpDiagnostic(test, expected);

            var fixTest = @"using System;
using System.Collections.Generic;
using System.Collections.Immutable;
using System.Linq;
using System.Threading;
using Microsoft.CodeAnalysis;
using Microsoft.CodeAnalysis.CSharp;
using Microsoft.CodeAnalysis.CSharp.Syntax;
using Microsoft.CodeAnalysis.Diagnostics;
using Microsoft.CodeAnalysis.Text;

namespace SyntaxNodeAnalyzer
{
    [DiagnosticAnalyzer(LanguageNames.CSharp)]
    public class SyntaxNodeAnalyzerAnalyzer : DiagnosticAnalyzer
    {
        public override ImmutableArray<DiagnosticDescriptor> SupportedDiagnostics
        {
            get
            {
                throw new NotImplementedException();
            }
        }

        public override void Initialize(AnalysisContext context)
        {
            context.RegisterSyntaxNodeAction(AnalyzeIfStatement, SyntaxKind.IfStatement);
        }

        private void AnalyzeIfStatement(SyntaxNodeAnalysisContext context)
        {
            throw new NotImplementedException();
        }
    }
}";
            VerifyCSharpFix(test, fixTest);
        }

        // register statement in comments
        [Fact]
        public void MissingRegister2()
        {
            var test = @"using System;
using System.Collections.Generic;
using System.Collections.Immutable;
using System.Linq;
using System.Threading;
using Microsoft.CodeAnalysis;
using Microsoft.CodeAnalysis.CSharp;
using Microsoft.CodeAnalysis.CSharp.Syntax;
using Microsoft.CodeAnalysis.Diagnostics;
using Microsoft.CodeAnalysis.Text;

namespace SyntaxNodeAnalyzer
{
    [DiagnosticAnalyzer(LanguageNames.CSharp)]
    public class SyntaxNodeAnalyzerAnalyzer : DiagnosticAnalyzer
    {
        public override ImmutableArray<DiagnosticDescriptor> SupportedDiagnostics
        {
            get
            {
                throw new NotImplementedException();
            }
        }

        public override void Initialize(AnalysisContext context)
        {
            // context.RegisterSyntaxNodeAction(AnalyzeIfStatement, SyntaxKind.IfStatement);
        }

        private void AnalyzeIfStatement(SyntaxNodeAnalysisContext context)
        {
            throw new NotImplementedException();
        }
    }
}";
            var expected = new DiagnosticResult
            {
                Id = MetaCompilationAnalyzer.MissingRegisterStatement,
                Message = "An action must be registered within the 'Initialize' method",
                Severity = DiagnosticSeverity.Error,
                Locations = new[] { new DiagnosticResultLocation("Test0.cs", 25, 30) }
            };

            VerifyCSharpDiagnostic(test, expected);

            var fixtest = @"using System;
using System.Collections.Generic;
using System.Collections.Immutable;
using System.Linq;
using System.Threading;
using Microsoft.CodeAnalysis;
using Microsoft.CodeAnalysis.CSharp;
using Microsoft.CodeAnalysis.CSharp.Syntax;
using Microsoft.CodeAnalysis.Diagnostics;
using Microsoft.CodeAnalysis.Text;

namespace SyntaxNodeAnalyzer
{
    [DiagnosticAnalyzer(LanguageNames.CSharp)]
    public class SyntaxNodeAnalyzerAnalyzer : DiagnosticAnalyzer
    {
        public override ImmutableArray<DiagnosticDescriptor> SupportedDiagnostics
        {
            get
            {
                throw new NotImplementedException();
            }
        }

        public override void Initialize(AnalysisContext context)
        {
            context.RegisterSyntaxNodeAction(AnalyzeIfStatement, SyntaxKind.IfStatement);
        }

        private void AnalyzeIfStatement(SyntaxNodeAnalysisContext context)
        {
            throw new NotImplementedException();
        }
    }
}";
            VerifyCSharpFix(test, fixtest);
        }
        #endregion

        #region TooManyInitStatements
        // statement below, incorrect method name
        [Fact]
        public void MultipleInit1()
        {
            var test = @"using System;
using System.Collections.Generic;
using System.Collections.Immutable;
using System.Linq;
using System.Threading;
using Microsoft.CodeAnalysis;
using Microsoft.CodeAnalysis.CSharp;
using Microsoft.CodeAnalysis.CSharp.Syntax;
using Microsoft.CodeAnalysis.Diagnostics;
using Microsoft.CodeAnalysis.Text;

namespace SyntaxNodeAnalyzer
{
    [DiagnosticAnalyzer(LanguageNames.CSharp)]
    public class SyntaxNodeAnalyzerAnalyzer : DiagnosticAnalyzer
    {
        public override ImmutableArray<DiagnosticDescriptor> SupportedDiagnostics
        {
            get
            {
                throw new NotImplementedException();
            }
        }

        public override void Initialize(AnalysisContext context)
        {
            context.RegisterSyntaxNodeAction(AnalyzeIfStatement, SyntaxKind.IfStatement);
            context.RegisterSyntaxNodeAction(Practice, SyntaxKind.IfStatement);
        }
    }
}";
            var expected = new DiagnosticResult
            {
                Id = MetaCompilationAnalyzer.TooManyInitStatements,
                Message = "The 'Initialize' method registers multiple actions",
                Severity = DiagnosticSeverity.Error,
                Locations = new[] { new DiagnosticResultLocation("Test0.cs", 25, 30) }
            };

            VerifyCSharpDiagnostic(test, expected);

            var fixtest = @"using System;
using System.Collections.Generic;
using System.Collections.Immutable;
using System.Linq;
using System.Threading;
using Microsoft.CodeAnalysis;
using Microsoft.CodeAnalysis.CSharp;
using Microsoft.CodeAnalysis.CSharp.Syntax;
using Microsoft.CodeAnalysis.Diagnostics;
using Microsoft.CodeAnalysis.Text;

namespace SyntaxNodeAnalyzer
{
    [DiagnosticAnalyzer(LanguageNames.CSharp)]
    public class SyntaxNodeAnalyzerAnalyzer : DiagnosticAnalyzer
    {
        public override ImmutableArray<DiagnosticDescriptor> SupportedDiagnostics
        {
            get
            {
                throw new NotImplementedException();
            }
        }

        public override void Initialize(AnalysisContext context)
        {
            context.RegisterSyntaxNodeAction(AnalyzeIfStatement, SyntaxKind.IfStatement);
        }
    }
}";
            VerifyCSharpFix(test, fixtest);
        }

        // statement below, incorrect syntax kind
        [Fact]
        public void MultipleInit2()
        {
            var test = @"using System;
using System.Collections.Generic;
using System.Collections.Immutable;
using System.Linq;
using System.Threading;
using Microsoft.CodeAnalysis;
using Microsoft.CodeAnalysis.CSharp;
using Microsoft.CodeAnalysis.CSharp.Syntax;
using Microsoft.CodeAnalysis.Diagnostics;
using Microsoft.CodeAnalysis.Text;

namespace SyntaxNodeAnalyzer
{
    [DiagnosticAnalyzer(LanguageNames.CSharp)]
    public class SyntaxNodeAnalyzerAnalyzer : DiagnosticAnalyzer
    {
        public override ImmutableArray<DiagnosticDescriptor> SupportedDiagnostics
        {
            get
            {
                throw new NotImplementedException();
            }
        }

        public override void Initialize(AnalysisContext context)
        {
            context.RegisterSyntaxNodeAction(AnalyzeIfStatement, SyntaxKind.IfStatement);
            context.RegisterSyntaxNodeAction(AnalyzeIfStatement, SyntaxKind.IfKeyword);
        }
    }
}";
            var expected = new DiagnosticResult
            {
                Id = MetaCompilationAnalyzer.TooManyInitStatements,
                Message = "The 'Initialize' method registers multiple actions",
                Severity = DiagnosticSeverity.Error,
                Locations = new[] { new DiagnosticResultLocation("Test0.cs", 25, 30) }
            };

            VerifyCSharpDiagnostic(test, expected);

            var fixtest = @"using System;
using System.Collections.Generic;
using System.Collections.Immutable;
using System.Linq;
using System.Threading;
using Microsoft.CodeAnalysis;
using Microsoft.CodeAnalysis.CSharp;
using Microsoft.CodeAnalysis.CSharp.Syntax;
using Microsoft.CodeAnalysis.Diagnostics;
using Microsoft.CodeAnalysis.Text;

namespace SyntaxNodeAnalyzer
{
    [DiagnosticAnalyzer(LanguageNames.CSharp)]
    public class SyntaxNodeAnalyzerAnalyzer : DiagnosticAnalyzer
    {
        public override ImmutableArray<DiagnosticDescriptor> SupportedDiagnostics
        {
            get
            {
                throw new NotImplementedException();
            }
        }

        public override void Initialize(AnalysisContext context)
        {
            context.RegisterSyntaxNodeAction(AnalyzeIfStatement, SyntaxKind.IfStatement);
        }
    }
}";
            VerifyCSharpFix(test, fixtest);
        }

        // incorrect statement above
        [Fact]
        public void MultipleInit3()
        {
            var test = @"using System;
using System.Collections.Generic;
using System.Collections.Immutable;
using System.Linq;
using System.Threading;
using Microsoft.CodeAnalysis;
using Microsoft.CodeAnalysis.CSharp;
using Microsoft.CodeAnalysis.CSharp.Syntax;
using Microsoft.CodeAnalysis.Diagnostics;
using Microsoft.CodeAnalysis.Text;

namespace SyntaxNodeAnalyzer
{
    [DiagnosticAnalyzer(LanguageNames.CSharp)]
    public class SyntaxNodeAnalyzerAnalyzer : DiagnosticAnalyzer
    {
        public override ImmutableArray<DiagnosticDescriptor> SupportedDiagnostics
        {
            get
            {
                throw new NotImplementedException();
            }
        }

        public override void Initialize(AnalysisContext context)
        {
            context.RegisterSyntaxNodeAction(AnalyzeIfStatement, SyntaxKind.IfKeyword);
            context.RegisterSyntaxNodeAction(AnalyzeIfStatement, SyntaxKind.IfStatement);
        }
    }
}";
            var expected = new DiagnosticResult
            {
                Id = MetaCompilationAnalyzer.TooManyInitStatements,
                Message = "The 'Initialize' method registers multiple actions",
                Severity = DiagnosticSeverity.Error,
                Locations = new[] { new DiagnosticResultLocation("Test0.cs", 25, 30) }
            };

            VerifyCSharpDiagnostic(test, expected);

            var fixtest = @"using System;
using System.Collections.Generic;
using System.Collections.Immutable;
using System.Linq;
using System.Threading;
using Microsoft.CodeAnalysis;
using Microsoft.CodeAnalysis.CSharp;
using Microsoft.CodeAnalysis.CSharp.Syntax;
using Microsoft.CodeAnalysis.Diagnostics;
using Microsoft.CodeAnalysis.Text;

namespace SyntaxNodeAnalyzer
{
    [DiagnosticAnalyzer(LanguageNames.CSharp)]
    public class SyntaxNodeAnalyzerAnalyzer : DiagnosticAnalyzer
    {
        public override ImmutableArray<DiagnosticDescriptor> SupportedDiagnostics
        {
            get
            {
                throw new NotImplementedException();
            }
        }

        public override void Initialize(AnalysisContext context)
        {
            context.RegisterSyntaxNodeAction(AnalyzeIfStatement, SyntaxKind.IfStatement);
        }
    }
}";
            VerifyCSharpFix(test, fixtest);
        }

        //multiple incorrect statements below
        [Fact]
        public void MultipleInit4()
        {
            var test = @"using System;
using System.Collections.Generic;
using System.Collections.Immutable;
using System.Linq;
using System.Threading;
using Microsoft.CodeAnalysis;
using Microsoft.CodeAnalysis.CSharp;
using Microsoft.CodeAnalysis.CSharp.Syntax;
using Microsoft.CodeAnalysis.Diagnostics;
using Microsoft.CodeAnalysis.Text;

namespace SyntaxNodeAnalyzer
{
    [DiagnosticAnalyzer(LanguageNames.CSharp)]
    public class SyntaxNodeAnalyzerAnalyzer : DiagnosticAnalyzer
    {
        public override ImmutableArray<DiagnosticDescriptor> SupportedDiagnostics
        {
            get
            {
                throw new NotImplementedException();
            }
        }

        public override void Initialize(AnalysisContext context)
        {
            context.RegisterSyntaxNodeAction(AnalyzeIfStatement, SyntaxKind.IfStatement);
            context.RegisterSyntaxNodeAction(AnalyzeIfStatement, SyntaxKind.IfKeyword);
            context.RegisterSyntaxNodeAction(Practice, SyntaxKind.IfStatement);
        }
    }
}";
            var expected = new DiagnosticResult
            {
                Id = MetaCompilationAnalyzer.TooManyInitStatements,
                Message = "The 'Initialize' method registers multiple actions",
                Severity = DiagnosticSeverity.Error,
                Locations = new[] { new DiagnosticResultLocation("Test0.cs", 25, 30) }
            };

            VerifyCSharpDiagnostic(test, expected);

            var fixtest = @"using System;
using System.Collections.Generic;
using System.Collections.Immutable;
using System.Linq;
using System.Threading;
using Microsoft.CodeAnalysis;
using Microsoft.CodeAnalysis.CSharp;
using Microsoft.CodeAnalysis.CSharp.Syntax;
using Microsoft.CodeAnalysis.Diagnostics;
using Microsoft.CodeAnalysis.Text;

namespace SyntaxNodeAnalyzer
{
    [DiagnosticAnalyzer(LanguageNames.CSharp)]
    public class SyntaxNodeAnalyzerAnalyzer : DiagnosticAnalyzer
    {
        public override ImmutableArray<DiagnosticDescriptor> SupportedDiagnostics
        {
            get
            {
                throw new NotImplementedException();
            }
        }

        public override void Initialize(AnalysisContext context)
        {
            context.RegisterSyntaxNodeAction(AnalyzeIfStatement, SyntaxKind.IfStatement);
        }
    }
}";
            VerifyCSharpFix(test, fixtest);
        }

        // multiple incorrect statements above
        [Fact]
        public void MultipleInit5()
        {
            var test = @"using System;
using System.Collections.Generic;
using System.Collections.Immutable;
using System.Linq;
using System.Threading;
using Microsoft.CodeAnalysis;
using Microsoft.CodeAnalysis.CSharp;
using Microsoft.CodeAnalysis.CSharp.Syntax;
using Microsoft.CodeAnalysis.Diagnostics;
using Microsoft.CodeAnalysis.Text;

namespace SyntaxNodeAnalyzer
{
    [DiagnosticAnalyzer(LanguageNames.CSharp)]
    public class SyntaxNodeAnalyzerAnalyzer : DiagnosticAnalyzer
    {
        public override ImmutableArray<DiagnosticDescriptor> SupportedDiagnostics
        {
            get
            {
                throw new NotImplementedException();
            }
        }

        public override void Initialize(AnalysisContext context)
        {
            context.RegisterSyntaxNodeAction(Practice, SyntaxKind.IfStatement);
            context.RegisterSyntaxNodeAction(AnalyzeIfStatement, SyntaxKind.IfKeyword);
            context.RegisterSyntaxNodeAction(AnalyzeIfStatement, SyntaxKind.IfStatement);
        }
    }
}";
            var expected = new DiagnosticResult
            {
                Id = MetaCompilationAnalyzer.TooManyInitStatements,
                Message = "The 'Initialize' method registers multiple actions",
                Severity = DiagnosticSeverity.Error,
                Locations = new[] { new DiagnosticResultLocation("Test0.cs", 25, 30) }
            };

            VerifyCSharpDiagnostic(test, expected);

            var fixtest = @"using System;
using System.Collections.Generic;
using System.Collections.Immutable;
using System.Linq;
using System.Threading;
using Microsoft.CodeAnalysis;
using Microsoft.CodeAnalysis.CSharp;
using Microsoft.CodeAnalysis.CSharp.Syntax;
using Microsoft.CodeAnalysis.Diagnostics;
using Microsoft.CodeAnalysis.Text;

namespace SyntaxNodeAnalyzer
{
    [DiagnosticAnalyzer(LanguageNames.CSharp)]
    public class SyntaxNodeAnalyzerAnalyzer : DiagnosticAnalyzer
    {
        public override ImmutableArray<DiagnosticDescriptor> SupportedDiagnostics
        {
            get
            {
                throw new NotImplementedException();
            }
        }

        public override void Initialize(AnalysisContext context)
        {
            context.RegisterSyntaxNodeAction(Practice, SyntaxKind.IfStatement);
        }
    }
}";
            VerifyCSharpFix(test, fixtest);
        }

        // no correct statements, multiple incorrect
        [Fact]
        public void MultipleInit6()
        {
            var test = @"using System;
using System.Collections.Generic;
using System.Collections.Immutable;
using System.Linq;
using System.Threading;
using Microsoft.CodeAnalysis;
using Microsoft.CodeAnalysis.Diagnostics;

namespace SyntaxNodeAnalyzer
{
    [DiagnosticAnalyzer(LanguageNames.CSharp)]
    public class SyntaxNodeAnalyzerAnalyzer : DiagnosticAnalyzer
    {
        public override ImmutableArray<DiagnosticDescriptor> SupportedDiagnostics
        {
            get
            {
                throw new NotImplementedException();
            }
        }

        public override void Initialize(AnalysisContext context)
        {
            context.RegisterSyntaxNodeAction(Practice, SyntaxKind.IfStatement);
            context.RegisterSyntaxNodeAction(AnalyzeIfStatement, SyntaxKind.IfKeyword);
        }
    }
}";
            var expected = new DiagnosticResult
            {
                Id = MetaCompilationAnalyzer.TooManyInitStatements,
                Message = "The 'Initialize' method registers multiple actions",
                Severity = DiagnosticSeverity.Error,
                Locations = new[] { new DiagnosticResultLocation("Test0.cs", 22, 30) }
            };

            VerifyCSharpDiagnostic(test, expected);

            var fixtest = @"using System;
using System.Collections.Generic;
using System.Collections.Immutable;
using System.Linq;
using System.Threading;
using Microsoft.CodeAnalysis;
using Microsoft.CodeAnalysis.Diagnostics;

namespace SyntaxNodeAnalyzer
{
    [DiagnosticAnalyzer(LanguageNames.CSharp)]
    public class SyntaxNodeAnalyzerAnalyzer : DiagnosticAnalyzer
    {
        public override ImmutableArray<DiagnosticDescriptor> SupportedDiagnostics
        {
            get
            {
                throw new NotImplementedException();
            }
        }

        public override void Initialize(AnalysisContext context)
        {
            context.RegisterSyntaxNodeAction(Practice, SyntaxKind.IfStatement);
        }
    }
}";
            VerifyCSharpFix(test, fixtest);
        }
        #endregion

        #region InvalidStatement
        // invalid throw statement
        [Fact]
        public void InvalidStatement1()
        {
            var test = @"using System;
using System.Collections.Generic;
using System.Collections.Immutable;
using System.Linq;
using System.Threading;
using Microsoft.CodeAnalysis;
using Microsoft.CodeAnalysis.Diagnostics;

namespace SyntaxNodeAnalyzer
{
    [DiagnosticAnalyzer(LanguageNames.CSharp)]
    public class SyntaxNodeAnalyzerAnalyzer : DiagnosticAnalyzer
    {
        public override ImmutableArray<DiagnosticDescriptor> SupportedDiagnostics
        {
            get
            {
                throw new NotImplementedException();
            }
        }

        public override void Initialize(AnalysisContext context)
        {
           throw new NotImplementedException();
        }
    }
}";
            var expected = new DiagnosticResult
            {
                Id = MetaCompilationAnalyzer.InvalidStatement,
                Message = "The Initialize method only registers actions: the statement 'throw new NotImplementedException();' is invalid",
                Severity = DiagnosticSeverity.Error,
                Locations = new[] { new DiagnosticResultLocation("Test0.cs", 24, 12) }
            };

            VerifyCSharpDiagnostic(test,expected);

            var fixtest = @"using System;
using System.Collections.Generic;
using System.Collections.Immutable;
using System.Linq;
using System.Threading;
using Microsoft.CodeAnalysis;
using Microsoft.CodeAnalysis.Diagnostics;

namespace SyntaxNodeAnalyzer
{
    [DiagnosticAnalyzer(LanguageNames.CSharp)]
    public class SyntaxNodeAnalyzerAnalyzer : DiagnosticAnalyzer
    {
        public override ImmutableArray<DiagnosticDescriptor> SupportedDiagnostics
        {
            get
            {
                throw new NotImplementedException();
            }
        }

        public override void Initialize(AnalysisContext context)
        {
        }
    }
}";
            VerifyCSharpFix(test, fixtest);
        }

        // invalid break statement
        [Fact]
        public void InvalidStatement2()
        {
            var test = @"using System;
using System.Collections.Generic;
using System.Collections.Immutable;
using System.Linq;
using System.Threading;
using Microsoft.CodeAnalysis;
using Microsoft.CodeAnalysis.Diagnostics;

namespace SyntaxNodeAnalyzer
{
    [DiagnosticAnalyzer(LanguageNames.CSharp)]
    public class SyntaxNodeAnalyzerAnalyzer : DiagnosticAnalyzer
    {
        public override ImmutableArray<DiagnosticDescriptor> SupportedDiagnostics
        {
            get
            {
                throw new NotImplementedException();
            }
        }

        public override void Initialize(AnalysisContext context)
        {
           context.RegisterSyntaxNodeAction(AnalyzeIfStatement, SyntaxKind.IfStatement);
           break;
        }
    }
}";
            var expected = new DiagnosticResult
            {
                Id = MetaCompilationAnalyzer.InvalidStatement,
                Message = "The Initialize method only registers actions: the statement 'break;' is invalid",
                Severity = DiagnosticSeverity.Error,
                Locations = new[] { new DiagnosticResultLocation("Test0.cs", 25, 12) }
            };

            VerifyCSharpDiagnostic(test, expected);

            var fixtest = @"using System;
using System.Collections.Generic;
using System.Collections.Immutable;
using System.Linq;
using System.Threading;
using Microsoft.CodeAnalysis;
using Microsoft.CodeAnalysis.Diagnostics;

namespace SyntaxNodeAnalyzer
{
    [DiagnosticAnalyzer(LanguageNames.CSharp)]
    public class SyntaxNodeAnalyzerAnalyzer : DiagnosticAnalyzer
    {
        public override ImmutableArray<DiagnosticDescriptor> SupportedDiagnostics
        {
            get
            {
                throw new NotImplementedException();
            }
        }

        public override void Initialize(AnalysisContext context)
        {
           context.RegisterSyntaxNodeAction(AnalyzeIfStatement, SyntaxKind.IfStatement);
        }
    }
}";
            VerifyCSharpFix(test, fixtest);
        }

        //invalid check statement
        [Fact]
        public void InvalidStatement3()
        {
            var test = @"using System;
using System.Collections.Generic;
using System.Collections.Immutable;
using System.Linq;
using System.Threading;
using Microsoft.CodeAnalysis;
using Microsoft.CodeAnalysis.Diagnostics;

namespace SyntaxNodeAnalyzer
{
    [DiagnosticAnalyzer(LanguageNames.CSharp)]
    public class SyntaxNodeAnalyzerAnalyzer : DiagnosticAnalyzer
    {
        public override ImmutableArray<DiagnosticDescriptor> SupportedDiagnostics
        {
            get
            {
                throw new NotImplementedException();
            }
        }

        public override void Initialize(AnalysisContext context)
        {
           context.RegisterSyntaxNodeAction(AnalyzeIfStatement, SyntaxKind.IfStatement);
           checked { var num = num + 1; }
        }
    }
}";
            var expected = new DiagnosticResult
            {
                Id = MetaCompilationAnalyzer.InvalidStatement,
                Message = "The Initialize method only registers actions: the statement 'checked { var num = num + 1; }' is invalid",
                Severity = DiagnosticSeverity.Error,
                Locations = new[] { new DiagnosticResultLocation("Test0.cs", 25, 12) }
            };

            VerifyCSharpDiagnostic(test, expected);

            var fixtest = @"using System;
using System.Collections.Generic;
using System.Collections.Immutable;
using System.Linq;
using System.Threading;
using Microsoft.CodeAnalysis;
using Microsoft.CodeAnalysis.Diagnostics;

namespace SyntaxNodeAnalyzer
{
    [DiagnosticAnalyzer(LanguageNames.CSharp)]
    public class SyntaxNodeAnalyzerAnalyzer : DiagnosticAnalyzer
    {
        public override ImmutableArray<DiagnosticDescriptor> SupportedDiagnostics
        {
            get
            {
                throw new NotImplementedException();
            }
        }

        public override void Initialize(AnalysisContext context)
        {
           context.RegisterSyntaxNodeAction(AnalyzeIfStatement, SyntaxKind.IfStatement);
        }
    }
}";
            VerifyCSharpFix(test, fixtest);
        }

        // invalid continue statement
        [Fact]
        public void InvalidStatement4()
        {
            var test = @"using System;
using System.Collections.Generic;
using System.Collections.Immutable;
using System.Linq;
using System.Threading;
using Microsoft.CodeAnalysis;
using Microsoft.CodeAnalysis.Diagnostics;

namespace SyntaxNodeAnalyzer
{
    [DiagnosticAnalyzer(LanguageNames.CSharp)]
    public class SyntaxNodeAnalyzerAnalyzer : DiagnosticAnalyzer
    {
        public override ImmutableArray<DiagnosticDescriptor> SupportedDiagnostics
        {
            get
            {
                throw new NotImplementedException();
            }
        }

        public override void Initialize(AnalysisContext context)
        {
           context.RegisterSyntaxNodeAction(AnalyzeIfStatement, SyntaxKind.IfStatement);
           continue;
        }
    }
}";
            var expected = new DiagnosticResult
            {
                Id = MetaCompilationAnalyzer.InvalidStatement,
                Message = "The Initialize method only registers actions: the statement 'continue;' is invalid",
                Severity = DiagnosticSeverity.Error,
                Locations = new[] { new DiagnosticResultLocation("Test0.cs", 25, 12) }
            };

            VerifyCSharpDiagnostic(test, expected);

            var fixtest = @"using System;
using System.Collections.Generic;
using System.Collections.Immutable;
using System.Linq;
using System.Threading;
using Microsoft.CodeAnalysis;
using Microsoft.CodeAnalysis.Diagnostics;

namespace SyntaxNodeAnalyzer
{
    [DiagnosticAnalyzer(LanguageNames.CSharp)]
    public class SyntaxNodeAnalyzerAnalyzer : DiagnosticAnalyzer
    {
        public override ImmutableArray<DiagnosticDescriptor> SupportedDiagnostics
        {
            get
            {
                throw new NotImplementedException();
            }
        }

        public override void Initialize(AnalysisContext context)
        {
           context.RegisterSyntaxNodeAction(AnalyzeIfStatement, SyntaxKind.IfStatement);
        }
    }
}";
            VerifyCSharpFix(test, fixtest);
        }

        // do while statement
        [Fact]
        public void InvalidStatement5()
        {
            var test = @"using System;
using System.Collections.Generic;
using System.Collections.Immutable;
using System.Linq;
using System.Threading;
using Microsoft.CodeAnalysis;
using Microsoft.CodeAnalysis.Diagnostics;

namespace SyntaxNodeAnalyzer
{
    [DiagnosticAnalyzer(LanguageNames.CSharp)]
    public class SyntaxNodeAnalyzerAnalyzer : DiagnosticAnalyzer
    {
        public override ImmutableArray<DiagnosticDescriptor> SupportedDiagnostics
        {
            get
            {
                throw new NotImplementedException();
            }
        }

        public override void Initialize(AnalysisContext context)
        {
           context.RegisterSyntaxNodeAction(AnalyzeIfStatement, SyntaxKind.IfStatement);
           do { var i = 1; } while (i > 3);
        }
    }
}";
            var expected = new DiagnosticResult
            {
                Id = MetaCompilationAnalyzer.InvalidStatement,
                Message = "The Initialize method only registers actions: the statement 'do { var i = 1; } while (i > 3);' is invalid",
                Severity = DiagnosticSeverity.Error,
                Locations = new[] { new DiagnosticResultLocation("Test0.cs", 25, 12) }
            };

            VerifyCSharpDiagnostic(test, expected);

            var fixtest = @"using System;
using System.Collections.Generic;
using System.Collections.Immutable;
using System.Linq;
using System.Threading;
using Microsoft.CodeAnalysis;
using Microsoft.CodeAnalysis.Diagnostics;

namespace SyntaxNodeAnalyzer
{
    [DiagnosticAnalyzer(LanguageNames.CSharp)]
    public class SyntaxNodeAnalyzerAnalyzer : DiagnosticAnalyzer
    {
        public override ImmutableArray<DiagnosticDescriptor> SupportedDiagnostics
        {
            get
            {
                throw new NotImplementedException();
            }
        }

        public override void Initialize(AnalysisContext context)
        {
           context.RegisterSyntaxNodeAction(AnalyzeIfStatement, SyntaxKind.IfStatement);
        }
    }
}";
            VerifyCSharpFix(test, fixtest);
        }

        // invalid random expression statement
        [Fact]
        public void InvalidStatement6()
        {
            var test = @"using System;
using System.Collections.Generic;
using System.Collections.Immutable;
using System.Linq;
using System.Threading;
using Microsoft.CodeAnalysis;
using Microsoft.CodeAnalysis.Diagnostics;

namespace SyntaxNodeAnalyzer
{
    [DiagnosticAnalyzer(LanguageNames.CSharp)]
    public class SyntaxNodeAnalyzerAnalyzer : DiagnosticAnalyzer
    {
        public override ImmutableArray<DiagnosticDescriptor> SupportedDiagnostics
        {
            get
            {
                throw new NotImplementedException();
            }
        }

        public override void Initialize(AnalysisContext context)
        {
           context.RegisterSyntaxNodeAction(AnalyzeIfStatement, SyntaxKind.IfStatement);
           context.GetHashCode();
        }
    }
}";
            var expected = new DiagnosticResult
            {
                Id = MetaCompilationAnalyzer.InvalidStatement,
                Message = "The Initialize method only registers actions: the statement 'context.GetHashCode();' is invalid",
                Severity = DiagnosticSeverity.Error,
                Locations = new[] { new DiagnosticResultLocation("Test0.cs", 25, 12) }
            };

            VerifyCSharpDiagnostic(test, expected);

            var fixtest = @"using System;
using System.Collections.Generic;
using System.Collections.Immutable;
using System.Linq;
using System.Threading;
using Microsoft.CodeAnalysis;
using Microsoft.CodeAnalysis.Diagnostics;

namespace SyntaxNodeAnalyzer
{
    [DiagnosticAnalyzer(LanguageNames.CSharp)]
    public class SyntaxNodeAnalyzerAnalyzer : DiagnosticAnalyzer
    {
        public override ImmutableArray<DiagnosticDescriptor> SupportedDiagnostics
        {
            get
            {
                throw new NotImplementedException();
            }
        }

        public override void Initialize(AnalysisContext context)
        {
           context.RegisterSyntaxNodeAction(AnalyzeIfStatement, SyntaxKind.IfStatement);
        }
    }
}";
            VerifyCSharpFix(test, fixtest);
        }

        // invalid foreach statement
        [Fact]
        public void InvalidStatement7()
        {
            var test = @"using System;
using System.Collections.Generic;
using System.Collections.Immutable;
using System.Linq;
using System.Threading;
using Microsoft.CodeAnalysis;
using Microsoft.CodeAnalysis.Diagnostics;

namespace SyntaxNodeAnalyzer
{
    [DiagnosticAnalyzer(LanguageNames.CSharp)]
    public class SyntaxNodeAnalyzerAnalyzer : DiagnosticAnalyzer
    {
        public override ImmutableArray<DiagnosticDescriptor> SupportedDiagnostics
        {
            get
            {
                throw new NotImplementedException();
            }
        }

        public override void Initialize(AnalysisContext context)
        {
           context.RegisterSyntaxNodeAction(AnalyzeIfStatement, SyntaxKind.IfStatement);
           foreach() { break; }
        }
    }
}";
            var expected = new DiagnosticResult
            {
                Id = MetaCompilationAnalyzer.InvalidStatement,
                Message = "The Initialize method only registers actions: the statement 'foreach() { break; }' is invalid",
                Severity = DiagnosticSeverity.Error,
                Locations = new[] { new DiagnosticResultLocation("Test0.cs", 25, 12) }
            };

            VerifyCSharpDiagnostic(test, expected);

            var fixtest = @"using System;
using System.Collections.Generic;
using System.Collections.Immutable;
using System.Linq;
using System.Threading;
using Microsoft.CodeAnalysis;
using Microsoft.CodeAnalysis.Diagnostics;

namespace SyntaxNodeAnalyzer
{
    [DiagnosticAnalyzer(LanguageNames.CSharp)]
    public class SyntaxNodeAnalyzerAnalyzer : DiagnosticAnalyzer
    {
        public override ImmutableArray<DiagnosticDescriptor> SupportedDiagnostics
        {
            get
            {
                throw new NotImplementedException();
            }
        }

        public override void Initialize(AnalysisContext context)
        {
           context.RegisterSyntaxNodeAction(AnalyzeIfStatement, SyntaxKind.IfStatement);
        }
    }
}";
            VerifyCSharpFix(test, fixtest);
        }

        // invalid for statement
        [Fact]
        public void InvalidStatement8()
        {
            var test = @"using System;
            using System.Collections.Generic;
            using System.Collections.Immutable;
            using System.Linq;
            using System.Threading;
            using Microsoft.CodeAnalysis;
            using Microsoft.CodeAnalysis.Diagnostics;

namespace SyntaxNodeAnalyzer
    {
        [DiagnosticAnalyzer(LanguageNames.CSharp)]
        public class SyntaxNodeAnalyzerAnalyzer : DiagnosticAnalyzer
        {
            public override ImmutableArray<DiagnosticDescriptor> SupportedDiagnostics
            {
                get
                {
                    throw new NotImplementedException();
                }
            }

            public override void Initialize(AnalysisContext context)
            {
                context.RegisterSyntaxNodeAction(AnalyzeIfStatement, SyntaxKind.IfStatement);
                for(int i = 1; i < 3; i++) { i++; }
            }
        }
    }";
            var expected = new DiagnosticResult
            {
                Id = MetaCompilationAnalyzer.InvalidStatement,
                Message = "The Initialize method only registers actions: the statement 'for(int i = 1; i < 3; i++) { i++; }' is invalid",
                Severity = DiagnosticSeverity.Error,
                Locations = new[] { new DiagnosticResultLocation("Test0.cs", 25, 17) }
            };

            VerifyCSharpDiagnostic(test, expected);

            var fixtest = @"using System;
            using System.Collections.Generic;
            using System.Collections.Immutable;
            using System.Linq;
            using System.Threading;
            using Microsoft.CodeAnalysis;
            using Microsoft.CodeAnalysis.Diagnostics;

namespace SyntaxNodeAnalyzer
    {
        [DiagnosticAnalyzer(LanguageNames.CSharp)]
        public class SyntaxNodeAnalyzerAnalyzer : DiagnosticAnalyzer
        {
            public override ImmutableArray<DiagnosticDescriptor> SupportedDiagnostics
            {
                get
                {
                    throw new NotImplementedException();
                }
            }

            public override void Initialize(AnalysisContext context)
            {
                context.RegisterSyntaxNodeAction(AnalyzeIfStatement, SyntaxKind.IfStatement);
            }
        }
    }";
            VerifyCSharpFix(test, fixtest);
        }

        // invalid if statement
        [Fact]
        public void InvalidStatement9()
        {
            var test = @"using System;
            using System.Collections.Generic;
            using System.Collections.Immutable;
            using System.Linq;
            using System.Threading;
            using Microsoft.CodeAnalysis;
            using Microsoft.CodeAnalysis.Diagnostics;

namespace SyntaxNodeAnalyzer
    {
        [DiagnosticAnalyzer(LanguageNames.CSharp)]
        public class SyntaxNodeAnalyzerAnalyzer : DiagnosticAnalyzer
        {
            public override ImmutableArray<DiagnosticDescriptor> SupportedDiagnostics
            {
                get
                {
                    throw new NotImplementedException();
                }
            }

            public override void Initialize(AnalysisContext context)
            {
                context.RegisterSyntaxNodeAction(AnalyzeIfStatement, SyntaxKind.IfStatement);
                if (i < 3) { i++; }
            }
        }
    }";
            var expected = new DiagnosticResult
            {
                Id = MetaCompilationAnalyzer.InvalidStatement,
                Message = "The Initialize method only registers actions: the statement 'if (i < 3) { i++; }' is invalid",
                Severity = DiagnosticSeverity.Error,
                Locations = new[] { new DiagnosticResultLocation("Test0.cs", 25, 17) }
            };

            VerifyCSharpDiagnostic(test, expected);

            var fixtest = @"using System;
            using System.Collections.Generic;
            using System.Collections.Immutable;
            using System.Linq;
            using System.Threading;
            using Microsoft.CodeAnalysis;
            using Microsoft.CodeAnalysis.Diagnostics;

namespace SyntaxNodeAnalyzer
    {
        [DiagnosticAnalyzer(LanguageNames.CSharp)]
        public class SyntaxNodeAnalyzerAnalyzer : DiagnosticAnalyzer
        {
            public override ImmutableArray<DiagnosticDescriptor> SupportedDiagnostics
            {
                get
                {
                    throw new NotImplementedException();
                }
            }

            public override void Initialize(AnalysisContext context)
            {
                context.RegisterSyntaxNodeAction(AnalyzeIfStatement, SyntaxKind.IfStatement);
            }
        }
    }";
            VerifyCSharpFix(test, fixtest);
        }

        // invalid labeled statement
        [Fact]
        public void InvalidStatement10()
        {
            var test = @"using System;
            using System.Collections.Generic;
            using System.Collections.Immutable;
            using System.Linq;
            using System.Threading;
            using Microsoft.CodeAnalysis;
            using Microsoft.CodeAnalysis.Diagnostics;

namespace SyntaxNodeAnalyzer
    {
        [DiagnosticAnalyzer(LanguageNames.CSharp)]
        public class SyntaxNodeAnalyzerAnalyzer : DiagnosticAnalyzer
        {
            public override ImmutableArray<DiagnosticDescriptor> SupportedDiagnostics
            {
                get
                {
                    throw new NotImplementedException();
                }
            }

            public override void Initialize(AnalysisContext context)
            {
                context.RegisterSyntaxNodeAction(AnalyzeIfStatement, SyntaxKind.IfStatement);
                context: return context;
            }
        }
    }";
            var expected = new DiagnosticResult
            {
                Id = MetaCompilationAnalyzer.InvalidStatement,
                Message = "The Initialize method only registers actions: the statement 'context: return context;' is invalid",
                Severity = DiagnosticSeverity.Error,
                Locations = new[] { new DiagnosticResultLocation("Test0.cs", 25, 17) }
            };

            VerifyCSharpDiagnostic(test, expected);

            var fixtest = @"using System;
            using System.Collections.Generic;
            using System.Collections.Immutable;
            using System.Linq;
            using System.Threading;
            using Microsoft.CodeAnalysis;
            using Microsoft.CodeAnalysis.Diagnostics;

namespace SyntaxNodeAnalyzer
    {
        [DiagnosticAnalyzer(LanguageNames.CSharp)]
        public class SyntaxNodeAnalyzerAnalyzer : DiagnosticAnalyzer
        {
            public override ImmutableArray<DiagnosticDescriptor> SupportedDiagnostics
            {
                get
                {
                    throw new NotImplementedException();
                }
            }

            public override void Initialize(AnalysisContext context)
            {
                context.RegisterSyntaxNodeAction(AnalyzeIfStatement, SyntaxKind.IfStatement);
            }
        }
    }";
            VerifyCSharpFix(test, fixtest);
        }

        // invalid local declaration statement
        [Fact]
        public void InvalidStatement11()
        {
            var test = @"using System;
            using System.Collections.Generic;
            using System.Collections.Immutable;
            using System.Linq;
            using System.Threading;
            using Microsoft.CodeAnalysis;
            using Microsoft.CodeAnalysis.Diagnostics;

namespace SyntaxNodeAnalyzer
    {
        [DiagnosticAnalyzer(LanguageNames.CSharp)]
        public class SyntaxNodeAnalyzerAnalyzer : DiagnosticAnalyzer
        {
            public override ImmutableArray<DiagnosticDescriptor> SupportedDiagnostics
            {
                get
                {
                    throw new NotImplementedException();
                }
            }

            public override void Initialize(AnalysisContext context)
            {
                context.RegisterSyntaxNodeAction(AnalyzeIfStatement, SyntaxKind.IfStatement);
                int i;
            }
        }
    }";
            var expected = new DiagnosticResult
            {
                Id = MetaCompilationAnalyzer.InvalidStatement,
                Message = "The Initialize method only registers actions: the statement 'int i;' is invalid",
                Severity = DiagnosticSeverity.Error,
                Locations = new[] { new DiagnosticResultLocation("Test0.cs", 25, 17) }
            };

            VerifyCSharpDiagnostic(test, expected);

            var fixtest = @"using System;
            using System.Collections.Generic;
            using System.Collections.Immutable;
            using System.Linq;
            using System.Threading;
            using Microsoft.CodeAnalysis;
            using Microsoft.CodeAnalysis.Diagnostics;

namespace SyntaxNodeAnalyzer
    {
        [DiagnosticAnalyzer(LanguageNames.CSharp)]
        public class SyntaxNodeAnalyzerAnalyzer : DiagnosticAnalyzer
        {
            public override ImmutableArray<DiagnosticDescriptor> SupportedDiagnostics
            {
                get
                {
                    throw new NotImplementedException();
                }
            }

            public override void Initialize(AnalysisContext context)
            {
                context.RegisterSyntaxNodeAction(AnalyzeIfStatement, SyntaxKind.IfStatement);
            }
        }
    }";
            VerifyCSharpFix(test, fixtest);
        }

        // invalid lock statement
        [Fact]
        public void InvalidStatement12()
        {
            var test = @"using System;
            using System.Collections.Generic;
            using System.Collections.Immutable;
            using System.Linq;
            using System.Threading;
            using Microsoft.CodeAnalysis;
            using Microsoft.CodeAnalysis.Diagnostics;

namespace SyntaxNodeAnalyzer
    {
        [DiagnosticAnalyzer(LanguageNames.CSharp)]
        public class SyntaxNodeAnalyzerAnalyzer : DiagnosticAnalyzer
        {
            public override ImmutableArray<DiagnosticDescriptor> SupportedDiagnostics
            {
                get
                {
                    throw new NotImplementedException();
                }
            }

            public override void Initialize(AnalysisContext context)
            {
                context.RegisterSyntaxNodeAction(AnalyzeIfStatement, SyntaxKind.IfStatement);
                lock () {}
            }
        }
    }";
            var expected = new DiagnosticResult
            {
                Id = MetaCompilationAnalyzer.InvalidStatement,
                Message = "The Initialize method only registers actions: the statement 'lock () {}' is invalid",
                Severity = DiagnosticSeverity.Error,
                Locations = new[] { new DiagnosticResultLocation("Test0.cs", 25, 17) }
            };

            VerifyCSharpDiagnostic(test, expected);

            var fixtest = @"using System;
            using System.Collections.Generic;
            using System.Collections.Immutable;
            using System.Linq;
            using System.Threading;
            using Microsoft.CodeAnalysis;
            using Microsoft.CodeAnalysis.Diagnostics;

namespace SyntaxNodeAnalyzer
    {
        [DiagnosticAnalyzer(LanguageNames.CSharp)]
        public class SyntaxNodeAnalyzerAnalyzer : DiagnosticAnalyzer
        {
            public override ImmutableArray<DiagnosticDescriptor> SupportedDiagnostics
            {
                get
                {
                    throw new NotImplementedException();
                }
            }

            public override void Initialize(AnalysisContext context)
            {
                context.RegisterSyntaxNodeAction(AnalyzeIfStatement, SyntaxKind.IfStatement);
            }
        }
    }";
            VerifyCSharpFix(test, fixtest);
        }

        // invalid return statement
        [Fact]
        public void InvalidStatement13()
        {
            var test = @"using System;
            using System.Collections.Generic;
            using System.Collections.Immutable;
            using System.Linq;
            using System.Threading;
            using Microsoft.CodeAnalysis;
            using Microsoft.CodeAnalysis.Diagnostics;

namespace SyntaxNodeAnalyzer
    {
        [DiagnosticAnalyzer(LanguageNames.CSharp)]
        public class SyntaxNodeAnalyzerAnalyzer : DiagnosticAnalyzer
        {
            public override ImmutableArray<DiagnosticDescriptor> SupportedDiagnostics
            {
                get
                {
                    throw new NotImplementedException();
                }
            }

            public override void Initialize(AnalysisContext context)
            {
                context.RegisterSyntaxNodeAction(AnalyzeIfStatement, SyntaxKind.IfStatement);
                return;
            }
        }
    }";
            var expected = new DiagnosticResult
            {
                Id = MetaCompilationAnalyzer.InvalidStatement,
                Message = "The Initialize method only registers actions: the statement 'return;' is invalid",
                Severity = DiagnosticSeverity.Error,
                Locations = new[] { new DiagnosticResultLocation("Test0.cs", 25, 17) }
            };

            VerifyCSharpDiagnostic(test, expected);

            var fixtest = @"using System;
            using System.Collections.Generic;
            using System.Collections.Immutable;
            using System.Linq;
            using System.Threading;
            using Microsoft.CodeAnalysis;
            using Microsoft.CodeAnalysis.Diagnostics;

namespace SyntaxNodeAnalyzer
    {
        [DiagnosticAnalyzer(LanguageNames.CSharp)]
        public class SyntaxNodeAnalyzerAnalyzer : DiagnosticAnalyzer
        {
            public override ImmutableArray<DiagnosticDescriptor> SupportedDiagnostics
            {
                get
                {
                    throw new NotImplementedException();
                }
            }

            public override void Initialize(AnalysisContext context)
            {
                context.RegisterSyntaxNodeAction(AnalyzeIfStatement, SyntaxKind.IfStatement);
            }
        }
    }";
            VerifyCSharpFix(test, fixtest);
        }

        // multiple invalid statements
        [Fact]
        public void InvalidStatement14()
        {
            var test = @"using System;
            using System.Collections.Generic;
            using System.Collections.Immutable;
            using System.Linq;
            using System.Threading;
            using Microsoft.CodeAnalysis;
            using Microsoft.CodeAnalysis.Diagnostics;

namespace SyntaxNodeAnalyzer
    {
        [DiagnosticAnalyzer(LanguageNames.CSharp)]
        public class SyntaxNodeAnalyzerAnalyzer : DiagnosticAnalyzer
        {
            public override ImmutableArray<DiagnosticDescriptor> SupportedDiagnostics
            {
                get
                {
                    throw new NotImplementedException();
                }
            }

            public override void Initialize(AnalysisContext context)
            {
                context.RegisterSyntaxNodeAction(AnalyzeIfStatement, SyntaxKind.IfStatement);
                int one = 1;
                int two = 2;
            }
        }
    }";
            var expected = new DiagnosticResult
            {
                Id = MetaCompilationAnalyzer.InvalidStatement,
                Message = "The Initialize method only registers actions: the statement 'int one = 1;' is invalid",
                Severity = DiagnosticSeverity.Error,
                Locations = new[] { new DiagnosticResultLocation("Test0.cs", 25, 17) }
            };

            VerifyCSharpDiagnostic(test, expected);

            var fixtest = @"using System;
            using System.Collections.Generic;
            using System.Collections.Immutable;
            using System.Linq;
            using System.Threading;
            using Microsoft.CodeAnalysis;
            using Microsoft.CodeAnalysis.Diagnostics;

namespace SyntaxNodeAnalyzer
    {
        [DiagnosticAnalyzer(LanguageNames.CSharp)]
        public class SyntaxNodeAnalyzerAnalyzer : DiagnosticAnalyzer
        {
            public override ImmutableArray<DiagnosticDescriptor> SupportedDiagnostics
            {
                get
                {
                    throw new NotImplementedException();
                }
            }

            public override void Initialize(AnalysisContext context)
            {
                context.RegisterSyntaxNodeAction(AnalyzeIfStatement, SyntaxKind.IfStatement);
                int two = 2;
            }
        }
    }";
            VerifyCSharpFix(test, fixtest);
        }

        // one invalid statement, no valid statements
        [Fact]
        public void InvalidStatement15()
        {
            var test = @"using System;
            using System.Collections.Generic;
            using System.Collections.Immutable;
            using System.Linq;
            using System.Threading;
            using Microsoft.CodeAnalysis;
            using Microsoft.CodeAnalysis.Diagnostics;

namespace SyntaxNodeAnalyzer
    {
        [DiagnosticAnalyzer(LanguageNames.CSharp)]
        public class SyntaxNodeAnalyzerAnalyzer : DiagnosticAnalyzer
        {
            public override ImmutableArray<DiagnosticDescriptor> SupportedDiagnostics
            {
                get
                {
                    throw new NotImplementedException();
                }
            }

            public override void Initialize(AnalysisContext context)
            {
                int one = 1;
            }
        }
    }";
            var expected = new DiagnosticResult
            {
                Id = MetaCompilationAnalyzer.InvalidStatement,
                Message = "The Initialize method only registers actions: the statement 'int one = 1;' is invalid",
                Severity = DiagnosticSeverity.Error,
                Locations = new[] { new DiagnosticResultLocation("Test0.cs", 24, 17) }
            };

            VerifyCSharpDiagnostic(test, expected);

            var fixtest = @"using System;
            using System.Collections.Generic;
            using System.Collections.Immutable;
            using System.Linq;
            using System.Threading;
            using Microsoft.CodeAnalysis;
            using Microsoft.CodeAnalysis.Diagnostics;

namespace SyntaxNodeAnalyzer
    {
        [DiagnosticAnalyzer(LanguageNames.CSharp)]
        public class SyntaxNodeAnalyzerAnalyzer : DiagnosticAnalyzer
        {
            public override ImmutableArray<DiagnosticDescriptor> SupportedDiagnostics
            {
                get
                {
                    throw new NotImplementedException();
                }
            }

            public override void Initialize(AnalysisContext context)
            {
            }
        }
    }";
            VerifyCSharpFix(test, fixtest);
        }

        // multiple invalid statements, no valid statements
        [Fact]
        public void InvalidStatement16()
        {
            var test = @"using System;
            using System.Collections.Generic;
            using System.Collections.Immutable;
            using System.Linq;
            using System.Threading;
            using Microsoft.CodeAnalysis;
            using Microsoft.CodeAnalysis.Diagnostics;

namespace SyntaxNodeAnalyzer
    {
        [DiagnosticAnalyzer(LanguageNames.CSharp)]
        public class SyntaxNodeAnalyzerAnalyzer : DiagnosticAnalyzer
        {
            public override ImmutableArray<DiagnosticDescriptor> SupportedDiagnostics
            {
                get
                {
                    throw new NotImplementedException();
                }
            }

            public override void Initialize(AnalysisContext context)
            {
                int one = 1;
                int two = 2;
            }
        }
    }";
            var expected = new DiagnosticResult
            {
                Id = MetaCompilationAnalyzer.InvalidStatement,
                Message = "The Initialize method only registers actions: the statement 'int one = 1;' is invalid",
                Severity = DiagnosticSeverity.Error,
                Locations = new[] { new DiagnosticResultLocation("Test0.cs", 24, 17) }
            };

            VerifyCSharpDiagnostic(test, expected);

            var fixtest = @"using System;
            using System.Collections.Generic;
            using System.Collections.Immutable;
            using System.Linq;
            using System.Threading;
            using Microsoft.CodeAnalysis;
            using Microsoft.CodeAnalysis.Diagnostics;

namespace SyntaxNodeAnalyzer
    {
        [DiagnosticAnalyzer(LanguageNames.CSharp)]
        public class SyntaxNodeAnalyzerAnalyzer : DiagnosticAnalyzer
        {
            public override ImmutableArray<DiagnosticDescriptor> SupportedDiagnostics
            {
                get
                {
                    throw new NotImplementedException();
                }
            }

            public override void Initialize(AnalysisContext context)
            {
                int two = 2;
            }
        }
    }";
            VerifyCSharpFix(test, fixtest);
        }

        // multiple valid statements, one invalid statement
        [Fact]
        public void InvalidStatement17()
        {
            var test = @"using System;
            using System.Collections.Generic;
            using System.Collections.Immutable;
            using System.Linq;
            using System.Threading;
            using Microsoft.CodeAnalysis;
            using Microsoft.CodeAnalysis.Diagnostics;

namespace SyntaxNodeAnalyzer
    {
        [DiagnosticAnalyzer(LanguageNames.CSharp)]
        public class SyntaxNodeAnalyzerAnalyzer : DiagnosticAnalyzer
        {
            public override ImmutableArray<DiagnosticDescriptor> SupportedDiagnostics
            {
                get
                {
                    throw new NotImplementedException();
                }
            }

            public override void Initialize(AnalysisContext context)
            {
                context.RegisterSyntaxNodeAction(AnalyzeIfStatement, SyntaxKind.IfStatement);
                context.RegisterSyntaxNodeAction(AnalyzeIfStatement, SyntaxKind.IfKeyword);
                int one = 1;
                int two = 2;
            }
        }
    }";
            var expected = new DiagnosticResult
            {
                Id = MetaCompilationAnalyzer.InvalidStatement,
                Message = "The Initialize method only registers actions: the statement 'int one = 1;' is invalid",
                Severity = DiagnosticSeverity.Error,
                Locations = new[] { new DiagnosticResultLocation("Test0.cs", 26, 17) }
            };

            VerifyCSharpDiagnostic(test, expected);

            var fixtest = @"using System;
            using System.Collections.Generic;
            using System.Collections.Immutable;
            using System.Linq;
            using System.Threading;
            using Microsoft.CodeAnalysis;
            using Microsoft.CodeAnalysis.Diagnostics;

namespace SyntaxNodeAnalyzer
    {
        [DiagnosticAnalyzer(LanguageNames.CSharp)]
        public class SyntaxNodeAnalyzerAnalyzer : DiagnosticAnalyzer
        {
            public override ImmutableArray<DiagnosticDescriptor> SupportedDiagnostics
            {
                get
                {
                    throw new NotImplementedException();
                }
            }

            public override void Initialize(AnalysisContext context)
            {
                context.RegisterSyntaxNodeAction(AnalyzeIfStatement, SyntaxKind.IfStatement);
                context.RegisterSyntaxNodeAction(AnalyzeIfStatement, SyntaxKind.IfKeyword);
                int two = 2;
            }
        }
    }";
            VerifyCSharpFix(test, fixtest);
        }
        #endregion

        #region IncorrectInitSig
        // more than one parameter
        [Fact]
        public void InitSig1()
        {
            var test = @"using System;
    using System.Collections.Generic;
    using System.Collections;
    using System.Collections.Immutable;
    using System.Linq;
    using System.Threading;
    using Microsoft.CodeAnalysis;
    using Microsoft.CodeAnalysis.CSharp;
    using Microsoft.CodeAnalysis.CSharp.Syntax;
    using Microsoft.CodeAnalysis.Diagnostics;
    using Microsoft.CodeAnalysis.Text;

    namespace SyntaxNodeAnalyzer
    {
        [DiagnosticAnalyzer(LanguageNames.CSharp)]
        public class SyntaxNodeAnalyzer : DiagnosticAnalyzer
        {
            public override ImmutableArray<DiagnosticDescriptor> SupportedDiagnostics
            {
                get
                {
                    throw new NotImplementedException();
                }
            }

        public override void Initialize(AnalysisContext context, int i)
        {
            throw new NotImplementedException();
        }
    }
    }";
            var expected = new DiagnosticResult
            {
                Id = MetaCompilationAnalyzer.IncorrectInitSig,
                Message = "The signature for the 'Initialize' method is incorrect",
                Severity = DiagnosticSeverity.Error,
                Locations = new[] { new DiagnosticResultLocation("Test0.cs", 26, 30) }
            };

            VerifyCSharpDiagnostic(test, expected);

            var fixtest = @"using System;
    using System.Collections.Generic;
    using System.Collections;
    using System.Collections.Immutable;
    using System.Linq;
    using System.Threading;
    using Microsoft.CodeAnalysis;
    using Microsoft.CodeAnalysis.CSharp;
    using Microsoft.CodeAnalysis.CSharp.Syntax;
    using Microsoft.CodeAnalysis.Diagnostics;
    using Microsoft.CodeAnalysis.Text;

    namespace SyntaxNodeAnalyzer
    {
        [DiagnosticAnalyzer(LanguageNames.CSharp)]
        public class SyntaxNodeAnalyzer : DiagnosticAnalyzer
        {
            public override ImmutableArray<DiagnosticDescriptor> SupportedDiagnostics
            {
                get
                {
                    throw new NotImplementedException();
                }
            }

        public override void Initialize(AnalysisContext context)
        {
            throw new NotImplementedException();
        }
    }
    }";
            VerifyCSharpFix(test, fixtest);
        }

        // Wrong type for first parameter
        [Fact]
        public void InitSig2()
        {
            var test = @"using System;
    using System.Collections.Generic;
    using System.Collections;
    using System.Collections.Immutable;
    using System.Linq;
    using System.Threading;
    using Microsoft.CodeAnalysis;
    using Microsoft.CodeAnalysis.CSharp;
    using Microsoft.CodeAnalysis.CSharp.Syntax;
    using Microsoft.CodeAnalysis.Diagnostics;
    using Microsoft.CodeAnalysis.Text;

    namespace SyntaxNodeAnalyzer
    {
        [DiagnosticAnalyzer(LanguageNames.CSharp)]
        public class SyntaxNodeAnalyzer : DiagnosticAnalyzer
        {
            public override ImmutableArray<DiagnosticDescriptor> SupportedDiagnostics
            {
                get
                {
                    throw new NotImplementedException();
                }
            }

        public override void Initialize(int context)
        {
            throw new NotImplementedException();
        }
    }
    }";
            var expected = new DiagnosticResult
            {
                Id = MetaCompilationAnalyzer.IncorrectInitSig,
                Message = "The signature for the 'Initialize' method is incorrect",
                Severity = DiagnosticSeverity.Error,
                Locations = new[] { new DiagnosticResultLocation("Test0.cs", 26, 30) }
            };

            VerifyCSharpDiagnostic(test, expected);

            var fixtest = @"using System;
    using System.Collections.Generic;
    using System.Collections;
    using System.Collections.Immutable;
    using System.Linq;
    using System.Threading;
    using Microsoft.CodeAnalysis;
    using Microsoft.CodeAnalysis.CSharp;
    using Microsoft.CodeAnalysis.CSharp.Syntax;
    using Microsoft.CodeAnalysis.Diagnostics;
    using Microsoft.CodeAnalysis.Text;

    namespace SyntaxNodeAnalyzer
    {
        [DiagnosticAnalyzer(LanguageNames.CSharp)]
        public class SyntaxNodeAnalyzer : DiagnosticAnalyzer
        {
            public override ImmutableArray<DiagnosticDescriptor> SupportedDiagnostics
            {
                get
                {
                    throw new NotImplementedException();
                }
            }

        public override void Initialize(AnalysisContext context)
        {
            throw new NotImplementedException();
        }
    }
    }";
            VerifyCSharpFix(test, fixtest);
        }

        // accessibility is not public
        [Fact]
        public void InitSig3()
        {
            var test = @"using System;
    using System.Collections.Generic;
    using System.Collections;
    using System.Collections.Immutable;
    using System.Linq;
    using System.Threading;
    using Microsoft.CodeAnalysis;
    using Microsoft.CodeAnalysis.CSharp;
    using Microsoft.CodeAnalysis.CSharp.Syntax;
    using Microsoft.CodeAnalysis.Diagnostics;
    using Microsoft.CodeAnalysis.Text;

    namespace SyntaxNodeAnalyzer
    {
        [DiagnosticAnalyzer(LanguageNames.CSharp)]
        public class SyntaxNodeAnalyzer : DiagnosticAnalyzer
        {
            public override ImmutableArray<DiagnosticDescriptor> SupportedDiagnostics
            {
                get
                {
                    throw new NotImplementedException();
                }
            }

        private override void Initialize(AnalysisContext context)
        {
            throw new NotImplementedException();
        }
    }
    }";
            var expected = new DiagnosticResult
            {
                Id = MetaCompilationAnalyzer.IncorrectInitSig,
                Message = "The signature for the 'Initialize' method is incorrect",
                Severity = DiagnosticSeverity.Error,
                Locations = new[] { new DiagnosticResultLocation("Test0.cs", 26, 31) }
            };

            VerifyCSharpDiagnostic(test, expected);

            var fixtest = @"using System;
    using System.Collections.Generic;
    using System.Collections;
    using System.Collections.Immutable;
    using System.Linq;
    using System.Threading;
    using Microsoft.CodeAnalysis;
    using Microsoft.CodeAnalysis.CSharp;
    using Microsoft.CodeAnalysis.CSharp.Syntax;
    using Microsoft.CodeAnalysis.Diagnostics;
    using Microsoft.CodeAnalysis.Text;

    namespace SyntaxNodeAnalyzer
    {
        [DiagnosticAnalyzer(LanguageNames.CSharp)]
        public class SyntaxNodeAnalyzer : DiagnosticAnalyzer
        {
            public override ImmutableArray<DiagnosticDescriptor> SupportedDiagnostics
            {
                get
                {
                    throw new NotImplementedException();
                }
            }

        public override void Initialize(AnalysisContext context)
        {
            throw new NotImplementedException();
        }
    }
    }";
            VerifyCSharpFix(test, fixtest);
        }

        // initialize method is not overriden
        [Fact]
        public void InitSig4()
        {
            var test = @"using System;
    using System.Collections.Generic;
    using System.Collections;
    using System.Collections.Immutable;
    using System.Linq;
    using System.Threading;
    using Microsoft.CodeAnalysis;
    using Microsoft.CodeAnalysis.CSharp;
    using Microsoft.CodeAnalysis.CSharp.Syntax;
    using Microsoft.CodeAnalysis.Diagnostics;
    using Microsoft.CodeAnalysis.Text;

    namespace SyntaxNodeAnalyzer
    {
        [DiagnosticAnalyzer(LanguageNames.CSharp)]
        public class SyntaxNodeAnalyzer : DiagnosticAnalyzer
        {
            public override ImmutableArray<DiagnosticDescriptor> SupportedDiagnostics
            {
                get
                {
                    throw new NotImplementedException();
                }
            }

        public void Initialize(AnalysisContext context)
        {
            throw new NotImplementedException();
        }
    }
    }";
            var expected = new DiagnosticResult
            {
                Id = MetaCompilationAnalyzer.IncorrectInitSig,
                Message = "The signature for the 'Initialize' method is incorrect",
                Severity = DiagnosticSeverity.Error,
                Locations = new[] { new DiagnosticResultLocation("Test0.cs", 26, 21) }
            };

            VerifyCSharpDiagnostic(test, expected);

            var fixtest = @"using System;
    using System.Collections.Generic;
    using System.Collections;
    using System.Collections.Immutable;
    using System.Linq;
    using System.Threading;
    using Microsoft.CodeAnalysis;
    using Microsoft.CodeAnalysis.CSharp;
    using Microsoft.CodeAnalysis.CSharp.Syntax;
    using Microsoft.CodeAnalysis.Diagnostics;
    using Microsoft.CodeAnalysis.Text;

    namespace SyntaxNodeAnalyzer
    {
        [DiagnosticAnalyzer(LanguageNames.CSharp)]
        public class SyntaxNodeAnalyzer : DiagnosticAnalyzer
        {
            public override ImmutableArray<DiagnosticDescriptor> SupportedDiagnostics
            {
                get
                {
                    throw new NotImplementedException();
                }
            }

        public override void Initialize(AnalysisContext context)
        {
            throw new NotImplementedException();
        }
    }
    }";
            VerifyCSharpFix(test, fixtest);
        }

        // initialize method does not return void
        [Fact]
        public void InitSig5()
        {
            var test = @"using System;
    using System.Collections.Generic;
    using System.Collections;
    using System.Collections.Immutable;
    using System.Linq;
    using System.Threading;
    using Microsoft.CodeAnalysis;
    using Microsoft.CodeAnalysis.CSharp;
    using Microsoft.CodeAnalysis.CSharp.Syntax;
    using Microsoft.CodeAnalysis.Diagnostics;
    using Microsoft.CodeAnalysis.Text;

    namespace SyntaxNodeAnalyzer
    {
        [DiagnosticAnalyzer(LanguageNames.CSharp)]
        public class SyntaxNodeAnalyzer : DiagnosticAnalyzer
        {
            public override ImmutableArray<DiagnosticDescriptor> SupportedDiagnostics
            {
                get
                {
                    throw new NotImplementedException();
                }
            }

        public override int Initialize(AnalysisContext context)
        {
            throw new NotImplementedException();
        }
    }
    }";
            var expected = new DiagnosticResult
            {
                Id = MetaCompilationAnalyzer.IncorrectInitSig,
                Message = "The signature for the 'Initialize' method is incorrect",
                Severity = DiagnosticSeverity.Error,
                Locations = new[] { new DiagnosticResultLocation("Test0.cs", 26, 29) }
            };

            VerifyCSharpDiagnostic(test, expected);

            var fixtest = @"using System;
    using System.Collections.Generic;
    using System.Collections;
    using System.Collections.Immutable;
    using System.Linq;
    using System.Threading;
    using Microsoft.CodeAnalysis;
    using Microsoft.CodeAnalysis.CSharp;
    using Microsoft.CodeAnalysis.CSharp.Syntax;
    using Microsoft.CodeAnalysis.Diagnostics;
    using Microsoft.CodeAnalysis.Text;

    namespace SyntaxNodeAnalyzer
    {
        [DiagnosticAnalyzer(LanguageNames.CSharp)]
        public class SyntaxNodeAnalyzer : DiagnosticAnalyzer
        {
            public override ImmutableArray<DiagnosticDescriptor> SupportedDiagnostics
            {
                get
                {
                    throw new NotImplementedException();
                }
            }

        public override void Initialize(AnalysisContext context)
        {
            throw new NotImplementedException();
        }
    }
    }";
            VerifyCSharpFix(test, fixtest);
        }
        #endregion

        #region IfStatementIncorrect
        // No identifier for statement
        [Fact]
        public void IfStatementIncorrect1()
        {
            var test = @"using System;
using System.Collections.Generic;
using System.Collections.Immutable;
using System.Linq;
using System.Threading;
using Microsoft.CodeAnalysis;
using Microsoft.CodeAnalysis.CSharp;
using Microsoft.CodeAnalysis.CSharp.Syntax;
using Microsoft.CodeAnalysis.Diagnostics;
using Microsoft.CodeAnalysis.Text;

namespace SyntaxNodeAnalyzer
{
    [DiagnosticAnalyzer(LanguageNames.CSharp)]
    public class SyntaxNodeAnalyzerAnalyzer : DiagnosticAnalyzer
    {
        public const string spacingRuleId = ""IfSpacing"";

        internal static DiagnosticDescriptor Rule = new DiagnosticDescriptor(
            id: spacingRuleId, //make the id specific
            title: ""If statement must have a space between 'if' and the boolean expression"", //allow any title
            messageFormat: ""If statements must contain a space between the 'if' keyword and the boolean expression"", //allow any message
            category: ""Syntax"", //make the category specific
            defaultSeverity: DiagnosticSeverity.Warning, //possible options
            isEnabledByDefault: true);

        public override ImmutableArray<DiagnosticDescriptor> SupportedDiagnostics
        {
            get
            {
                return ImmutableArray.Create(Rule);
            }
        }

        public override void Initialize(AnalysisContext context)
        {
            context.RegisterSyntaxNodeAction(AnalyzeIfStatement, SyntaxKind.IfStatement);
        }

        private void AnalyzeIfStatement(SyntaxNodeAnalysisContext context)
        {
            var = (IfStatementSyntax)context.Node;
        }
    }
}";
            var expected = new DiagnosticResult
            {
                Id = MetaCompilationAnalyzer.IfStatementIncorrect,
                Message = "This statement should extract the if statement in question by casting context.Node to IfStatementSyntax",
                Severity = DiagnosticSeverity.Error,
                Locations = new[] { new DiagnosticResultLocation("Test0.cs", 42, 13) }
            };

            VerifyCSharpDiagnostic(test, expected);

            var fixtest = @"using System;
using System.Collections.Generic;
using System.Collections.Immutable;
using System.Linq;
using System.Threading;
using Microsoft.CodeAnalysis;
using Microsoft.CodeAnalysis.CSharp;
using Microsoft.CodeAnalysis.CSharp.Syntax;
using Microsoft.CodeAnalysis.Diagnostics;
using Microsoft.CodeAnalysis.Text;

namespace SyntaxNodeAnalyzer
{
    [DiagnosticAnalyzer(LanguageNames.CSharp)]
    public class SyntaxNodeAnalyzerAnalyzer : DiagnosticAnalyzer
    {
        public const string spacingRuleId = ""IfSpacing"";

        internal static DiagnosticDescriptor Rule = new DiagnosticDescriptor(
            id: spacingRuleId, //make the id specific
            title: ""If statement must have a space between 'if' and the boolean expression"", //allow any title
            messageFormat: ""If statements must contain a space between the 'if' keyword and the boolean expression"", //allow any message
            category: ""Syntax"", //make the category specific
            defaultSeverity: DiagnosticSeverity.Warning, //possible options
            isEnabledByDefault: true);

        public override ImmutableArray<DiagnosticDescriptor> SupportedDiagnostics
        {
            get
            {
                return ImmutableArray.Create(Rule);
            }
        }

        public override void Initialize(AnalysisContext context)
        {
            context.RegisterSyntaxNodeAction(AnalyzeIfStatement, SyntaxKind.IfStatement);
        }

        private void AnalyzeIfStatement(SyntaxNodeAnalysisContext context)
        {
            var ifStatement = (IfStatementSyntax)context.Node;
        }
    }
}";
            VerifyCSharpFix(test, fixtest);
        }

        // ifStatement not initialized
        [Fact]
        public void IfStatementIncorrect2()
        {
            var test = @"using System;
using System.Collections.Generic;
using System.Collections.Immutable;
using System.Linq;
using System.Threading;
using Microsoft.CodeAnalysis;
using Microsoft.CodeAnalysis.CSharp;
using Microsoft.CodeAnalysis.CSharp.Syntax;
using Microsoft.CodeAnalysis.Diagnostics;
using Microsoft.CodeAnalysis.Text;

namespace SyntaxNodeAnalyzer
{
    [DiagnosticAnalyzer(LanguageNames.CSharp)]
    public class SyntaxNodeAnalyzerAnalyzer : DiagnosticAnalyzer
    {
        public const string spacingRuleId = ""IfSpacing"";

        internal static DiagnosticDescriptor Rule = new DiagnosticDescriptor(
            id: spacingRuleId, //make the id specific
            title: ""If statement must have a space between 'if' and the boolean expression"", //allow any title
            messageFormat: ""If statements must contain a space between the 'if' keyword and the boolean expression"", //allow any message
            category: ""Syntax"", //make the category specific
            defaultSeverity: DiagnosticSeverity.Warning, //possible options
            isEnabledByDefault: true);

        public override ImmutableArray<DiagnosticDescriptor> SupportedDiagnostics
        {
            get
            {
                return ImmutableArray.Create(Rule);
            }
        }

        public override void Initialize(AnalysisContext context)
        {
            context.RegisterSyntaxNodeAction(AnalyzeIfStatement, SyntaxKind.IfStatement);
        }

        private void AnalyzeIfStatement(SyntaxNodeAnalysisContext context)
        {
            var ifStatement;
        }
    }
}";
            var expected = new DiagnosticResult
            {
                Id = MetaCompilationAnalyzer.IfStatementIncorrect,
                Message = "This statement should extract the if statement in question by casting context.Node to IfStatementSyntax",
                Severity = DiagnosticSeverity.Error,
                Locations = new[] { new DiagnosticResultLocation("Test0.cs", 42, 13) }
            };

            VerifyCSharpDiagnostic(test, expected);

            var fixtest = @"using System;
using System.Collections.Generic;
using System.Collections.Immutable;
using System.Linq;
using System.Threading;
using Microsoft.CodeAnalysis;
using Microsoft.CodeAnalysis.CSharp;
using Microsoft.CodeAnalysis.CSharp.Syntax;
using Microsoft.CodeAnalysis.Diagnostics;
using Microsoft.CodeAnalysis.Text;

namespace SyntaxNodeAnalyzer
{
    [DiagnosticAnalyzer(LanguageNames.CSharp)]
    public class SyntaxNodeAnalyzerAnalyzer : DiagnosticAnalyzer
    {
        public const string spacingRuleId = ""IfSpacing"";

        internal static DiagnosticDescriptor Rule = new DiagnosticDescriptor(
            id: spacingRuleId, //make the id specific
            title: ""If statement must have a space between 'if' and the boolean expression"", //allow any title
            messageFormat: ""If statements must contain a space between the 'if' keyword and the boolean expression"", //allow any message
            category: ""Syntax"", //make the category specific
            defaultSeverity: DiagnosticSeverity.Warning, //possible options
            isEnabledByDefault: true);

        public override ImmutableArray<DiagnosticDescriptor> SupportedDiagnostics
        {
            get
            {
                return ImmutableArray.Create(Rule);
            }
        }

        public override void Initialize(AnalysisContext context)
        {
            context.RegisterSyntaxNodeAction(AnalyzeIfStatement, SyntaxKind.IfStatement);
        }

        private void AnalyzeIfStatement(SyntaxNodeAnalysisContext context)
        {
            var ifStatement = (IfStatementSyntax)context.Node;
        }
    }
}";
            VerifyCSharpFix(test, fixtest);
        }

        // no cast
        [Fact]
        public void IfStatementIncorrect3()
        {
            var test = @"using System;
            using System.Collections.Generic;
            using System.Collections.Immutable;
            using System.Linq;
            using System.Threading;
            using Microsoft.CodeAnalysis;
            using Microsoft.CodeAnalysis.CSharp;
            using Microsoft.CodeAnalysis.CSharp.Syntax;
            using Microsoft.CodeAnalysis.Diagnostics;
            using Microsoft.CodeAnalysis.Text;

namespace SyntaxNodeAnalyzer
    {
        [DiagnosticAnalyzer(LanguageNames.CSharp)]
        public class SyntaxNodeAnalyzerAnalyzer : DiagnosticAnalyzer
        {
            public const string spacingRuleId = ""IfSpacing"";

        internal static DiagnosticDescriptor Rule = new DiagnosticDescriptor(
            id: spacingRuleId, //make the id specific
            title: ""If statement must have a space between 'if' and the boolean expression"", //allow any title
            messageFormat: ""If statements must contain a space between the 'if' keyword and the boolean expression"", //allow any message
            category: ""Syntax"", //make the category specific
            defaultSeverity: DiagnosticSeverity.Warning, //possible options
            isEnabledByDefault: true);

            public override ImmutableArray<DiagnosticDescriptor> SupportedDiagnostics
            {
                get
                {
                    return ImmutableArray.Create(Rule);
                }
            }

            public override void Initialize(AnalysisContext context)
            {
                context.RegisterSyntaxNodeAction(AnalyzeIfStatement, SyntaxKind.IfStatement);
            }

            private void AnalyzeIfStatement(SyntaxNodeAnalysisContext context)
            {
                var ifStatement = context.Node;
            }
        }
    }";

            var expected = new DiagnosticResult
            {
                Id = MetaCompilationAnalyzer.IfStatementIncorrect,
                Message = "This statement should extract the if statement in question by casting context.Node to IfStatementSyntax",
                Severity = DiagnosticSeverity.Error,
                Locations = new[] { new DiagnosticResultLocation("Test0.cs", 42, 17) }
            };

            VerifyCSharpDiagnostic(test, expected);

            var fixtest = @"using System;
            using System.Collections.Generic;
            using System.Collections.Immutable;
            using System.Linq;
            using System.Threading;
            using Microsoft.CodeAnalysis;
            using Microsoft.CodeAnalysis.CSharp;
            using Microsoft.CodeAnalysis.CSharp.Syntax;
            using Microsoft.CodeAnalysis.Diagnostics;
            using Microsoft.CodeAnalysis.Text;

namespace SyntaxNodeAnalyzer
    {
        [DiagnosticAnalyzer(LanguageNames.CSharp)]
        public class SyntaxNodeAnalyzerAnalyzer : DiagnosticAnalyzer
        {
            public const string spacingRuleId = ""IfSpacing"";

        internal static DiagnosticDescriptor Rule = new DiagnosticDescriptor(
            id: spacingRuleId, //make the id specific
            title: ""If statement must have a space between 'if' and the boolean expression"", //allow any title
            messageFormat: ""If statements must contain a space between the 'if' keyword and the boolean expression"", //allow any message
            category: ""Syntax"", //make the category specific
            defaultSeverity: DiagnosticSeverity.Warning, //possible options
            isEnabledByDefault: true);

            public override ImmutableArray<DiagnosticDescriptor> SupportedDiagnostics
            {
                get
                {
                    return ImmutableArray.Create(Rule);
                }
            }

            public override void Initialize(AnalysisContext context)
            {
                context.RegisterSyntaxNodeAction(AnalyzeIfStatement, SyntaxKind.IfStatement);
            }

            private void AnalyzeIfStatement(SyntaxNodeAnalysisContext context)
            {
            var ifStatement = (IfStatementSyntax)context.Node;
        }
        }
    }";
            VerifyCSharpFix(test, fixtest);
        }

        // Wrong cast type
        [Fact]
        public void IfStatementIncorrect()
        {
            var test = @"using System;
            using System.Collections.Generic;
            using System.Collections.Immutable;
            using System.Linq;
            using System.Threading;
            using Microsoft.CodeAnalysis;
            using Microsoft.CodeAnalysis.CSharp;
            using Microsoft.CodeAnalysis.CSharp.Syntax;
            using Microsoft.CodeAnalysis.Diagnostics;
            using Microsoft.CodeAnalysis.Text;

namespace SyntaxNodeAnalyzer
    {
        [DiagnosticAnalyzer(LanguageNames.CSharp)]
        public class SyntaxNodeAnalyzerAnalyzer : DiagnosticAnalyzer
        {
            public const string spacingRuleId = ""IfSpacing"";

        internal static DiagnosticDescriptor Rule = new DiagnosticDescriptor(
            id: spacingRuleId, //make the id specific
            title: ""If statement must have a space between 'if' and the boolean expression"", //allow any title
            messageFormat: ""If statements must contain a space between the 'if' keyword and the boolean expression"", //allow any message
            category: ""Syntax"", //make the category specific
            defaultSeverity: DiagnosticSeverity.Warning, //possible options
            isEnabledByDefault: true);

            public override ImmutableArray<DiagnosticDescriptor> SupportedDiagnostics
            {
                get
                {
                    return ImmutableArray.Create(Rule);
                }
            }

            public override void Initialize(AnalysisContext context)
            {
                context.RegisterSyntaxNodeAction(AnalyzeIfStatement, SyntaxKind.IfStatement);
            }

            private void AnalyzeIfStatement(SyntaxNodeAnalysisContext context)
            {
                var ifStatement = (MethodDeclarationSyntax)context.Node;
            }
        }
    }";
            var expected = new DiagnosticResult
            {
                Id = MetaCompilationAnalyzer.IfStatementIncorrect,
                Message = "This statement should extract the if statement in question by casting context.Node to IfStatementSyntax",
                Severity = DiagnosticSeverity.Error,
                Locations = new[] { new DiagnosticResultLocation("Test0.cs", 42, 17) }
            };

            VerifyCSharpDiagnostic(test, expected);

            var fixtest = @"using System;
            using System.Collections.Generic;
            using System.Collections.Immutable;
            using System.Linq;
            using System.Threading;
            using Microsoft.CodeAnalysis;
            using Microsoft.CodeAnalysis.CSharp;
            using Microsoft.CodeAnalysis.CSharp.Syntax;
            using Microsoft.CodeAnalysis.Diagnostics;
            using Microsoft.CodeAnalysis.Text;

namespace SyntaxNodeAnalyzer
    {
        [DiagnosticAnalyzer(LanguageNames.CSharp)]
        public class SyntaxNodeAnalyzerAnalyzer : DiagnosticAnalyzer
        {
            public const string spacingRuleId = ""IfSpacing"";

        internal static DiagnosticDescriptor Rule = new DiagnosticDescriptor(
            id: spacingRuleId, //make the id specific
            title: ""If statement must have a space between 'if' and the boolean expression"", //allow any title
            messageFormat: ""If statements must contain a space between the 'if' keyword and the boolean expression"", //allow any message
            category: ""Syntax"", //make the category specific
            defaultSeverity: DiagnosticSeverity.Warning, //possible options
            isEnabledByDefault: true);

            public override ImmutableArray<DiagnosticDescriptor> SupportedDiagnostics
            {
                get
                {
                    return ImmutableArray.Create(Rule);
                }
            }

            public override void Initialize(AnalysisContext context)
            {
                context.RegisterSyntaxNodeAction(AnalyzeIfStatement, SyntaxKind.IfStatement);
            }

            private void AnalyzeIfStatement(SyntaxNodeAnalysisContext context)
            {
            var ifStatement = (IfStatementSyntax)context.Node;
        }
        }
    }";
            VerifyCSharpFix(test, fixtest);
        }

        // not a member access expression
        [Fact]
        public void IfStatementIncorrect5()
        {
            var test = @"using System;
            using System.Collections.Generic;
            using System.Collections.Immutable;
            using System.Linq;
            using System.Threading;
            using Microsoft.CodeAnalysis;
            using Microsoft.CodeAnalysis.CSharp;
            using Microsoft.CodeAnalysis.CSharp.Syntax;
            using Microsoft.CodeAnalysis.Diagnostics;
            using Microsoft.CodeAnalysis.Text;

namespace SyntaxNodeAnalyzer
    {
        [DiagnosticAnalyzer(LanguageNames.CSharp)]
        public class SyntaxNodeAnalyzerAnalyzer : DiagnosticAnalyzer
        {
            public const string spacingRuleId = ""IfSpacing"";

        internal static DiagnosticDescriptor Rule = new DiagnosticDescriptor(
            id: spacingRuleId, //make the id specific
            title: ""If statement must have a space between 'if' and the boolean expression"", //allow any title
            messageFormat: ""If statements must contain a space between the 'if' keyword and the boolean expression"", //allow any message
            category: ""Syntax"", //make the category specific
            defaultSeverity: DiagnosticSeverity.Warning, //possible options
            isEnabledByDefault: true);

            public override ImmutableArray<DiagnosticDescriptor> SupportedDiagnostics
            {
                get
                {
                    return ImmutableArray.Create(Rule);
                }
            }

            public override void Initialize(AnalysisContext context)
            {
                context.RegisterSyntaxNodeAction(AnalyzeIfStatement, SyntaxKind.IfStatement);
            }

            private void AnalyzeIfStatement(SyntaxNodeAnalysisContext context)
            {
                var ifStatement = (IfStatementSyntax)context;
            }
        }
    }";
            var expected = new DiagnosticResult
            {
                Id = MetaCompilationAnalyzer.IfStatementIncorrect,
                Message = "This statement should extract the if statement in question by casting context.Node to IfStatementSyntax",
                Severity = DiagnosticSeverity.Error,
                Locations = new[] { new DiagnosticResultLocation("Test0.cs", 42, 17) }
            };

            VerifyCSharpDiagnostic(test, expected);

            var fixtest = @"using System;
            using System.Collections.Generic;
            using System.Collections.Immutable;
            using System.Linq;
            using System.Threading;
            using Microsoft.CodeAnalysis;
            using Microsoft.CodeAnalysis.CSharp;
            using Microsoft.CodeAnalysis.CSharp.Syntax;
            using Microsoft.CodeAnalysis.Diagnostics;
            using Microsoft.CodeAnalysis.Text;

namespace SyntaxNodeAnalyzer
    {
        [DiagnosticAnalyzer(LanguageNames.CSharp)]
        public class SyntaxNodeAnalyzerAnalyzer : DiagnosticAnalyzer
        {
            public const string spacingRuleId = ""IfSpacing"";

        internal static DiagnosticDescriptor Rule = new DiagnosticDescriptor(
            id: spacingRuleId, //make the id specific
            title: ""If statement must have a space between 'if' and the boolean expression"", //allow any title
            messageFormat: ""If statements must contain a space between the 'if' keyword and the boolean expression"", //allow any message
            category: ""Syntax"", //make the category specific
            defaultSeverity: DiagnosticSeverity.Warning, //possible options
            isEnabledByDefault: true);

            public override ImmutableArray<DiagnosticDescriptor> SupportedDiagnostics
            {
                get
                {
                    return ImmutableArray.Create(Rule);
                }
            }

            public override void Initialize(AnalysisContext context)
            {
                context.RegisterSyntaxNodeAction(AnalyzeIfStatement, SyntaxKind.IfStatement);
            }

            private void AnalyzeIfStatement(SyntaxNodeAnalysisContext context)
            {
            var ifStatement = (IfStatementSyntax)context.Node;
        }
        }
    }";
            VerifyCSharpFix(test, fixtest);
        }

        // wrong object
        [Fact]
        public void IfStatementIncorrect6()
        {
            var test = @"using System;
            using System.Collections.Generic;
            using System.Collections.Immutable;
            using System.Linq;
            using System.Threading;
            using Microsoft.CodeAnalysis;
            using Microsoft.CodeAnalysis.CSharp;
            using Microsoft.CodeAnalysis.CSharp.Syntax;
            using Microsoft.CodeAnalysis.Diagnostics;
            using Microsoft.CodeAnalysis.Text;

namespace SyntaxNodeAnalyzer
    {
        [DiagnosticAnalyzer(LanguageNames.CSharp)]
        public class SyntaxNodeAnalyzerAnalyzer : DiagnosticAnalyzer
        {
            public const string spacingRuleId = ""IfSpacing"";

        internal static DiagnosticDescriptor Rule = new DiagnosticDescriptor(
            id: spacingRuleId, //make the id specific
            title: ""If statement must have a space between 'if' and the boolean expression"", //allow any title
            messageFormat: ""If statements must contain a space between the 'if' keyword and the boolean expression"", //allow any message
            category: ""Syntax"", //make the category specific
            defaultSeverity: DiagnosticSeverity.Warning, //possible options
            isEnabledByDefault: true);

            public override ImmutableArray<DiagnosticDescriptor> SupportedDiagnostics
            {
                get
                {
                    return ImmutableArray.Create(Rule);
                }
            }

            public override void Initialize(AnalysisContext context)
            {
                context.RegisterSyntaxNodeAction(AnalyzeIfStatement, SyntaxKind.IfStatement);
            }

            private void AnalyzeIfStatement(SyntaxNodeAnalysisContext context)
            {
                var ifStatement = (IfStatementSyntax)obj.Node;
            }
        }
    }";
            var expected = new DiagnosticResult
            {
                Id = MetaCompilationAnalyzer.IfStatementIncorrect,
                Message = "This statement should extract the if statement in question by casting context.Node to IfStatementSyntax",
                Severity = DiagnosticSeverity.Error,
                Locations = new[] { new DiagnosticResultLocation("Test0.cs", 42, 17) }
            };

            VerifyCSharpDiagnostic(test, expected);

            var fixtest = @"using System;
            using System.Collections.Generic;
            using System.Collections.Immutable;
            using System.Linq;
            using System.Threading;
            using Microsoft.CodeAnalysis;
            using Microsoft.CodeAnalysis.CSharp;
            using Microsoft.CodeAnalysis.CSharp.Syntax;
            using Microsoft.CodeAnalysis.Diagnostics;
            using Microsoft.CodeAnalysis.Text;

namespace SyntaxNodeAnalyzer
    {
        [DiagnosticAnalyzer(LanguageNames.CSharp)]
        public class SyntaxNodeAnalyzerAnalyzer : DiagnosticAnalyzer
        {
            public const string spacingRuleId = ""IfSpacing"";

        internal static DiagnosticDescriptor Rule = new DiagnosticDescriptor(
            id: spacingRuleId, //make the id specific
            title: ""If statement must have a space between 'if' and the boolean expression"", //allow any title
            messageFormat: ""If statements must contain a space between the 'if' keyword and the boolean expression"", //allow any message
            category: ""Syntax"", //make the category specific
            defaultSeverity: DiagnosticSeverity.Warning, //possible options
            isEnabledByDefault: true);

            public override ImmutableArray<DiagnosticDescriptor> SupportedDiagnostics
            {
                get
                {
                    return ImmutableArray.Create(Rule);
                }
            }

            public override void Initialize(AnalysisContext context)
            {
                context.RegisterSyntaxNodeAction(AnalyzeIfStatement, SyntaxKind.IfStatement);
            }

            private void AnalyzeIfStatement(SyntaxNodeAnalysisContext context)
            {
            var ifStatement = (IfStatementSyntax)context.Node;
        }
        }
    }";
            VerifyCSharpFix(test, fixtest);
        }

        // doesn't access node
        [Fact]
        public void IfStatementIncorrect7()
        {
            var test = @"using System;
            using System.Collections.Generic;
            using System.Collections.Immutable;
            using System.Linq;
            using System.Threading;
            using Microsoft.CodeAnalysis;
            using Microsoft.CodeAnalysis.CSharp;
            using Microsoft.CodeAnalysis.CSharp.Syntax;
            using Microsoft.CodeAnalysis.Diagnostics;
            using Microsoft.CodeAnalysis.Text;

namespace SyntaxNodeAnalyzer
    {
        [DiagnosticAnalyzer(LanguageNames.CSharp)]
        public class SyntaxNodeAnalyzerAnalyzer : DiagnosticAnalyzer
        {
            public const string spacingRuleId = ""IfSpacing"";

        internal static DiagnosticDescriptor Rule = new DiagnosticDescriptor(
            id: spacingRuleId, //make the id specific
            title: ""If statement must have a space between 'if' and the boolean expression"", //allow any title
            messageFormat: ""If statements must contain a space between the 'if' keyword and the boolean expression"", //allow any message
            category: ""Syntax"", //make the category specific
            defaultSeverity: DiagnosticSeverity.Warning, //possible options
            isEnabledByDefault: true);

            public override ImmutableArray<DiagnosticDescriptor> SupportedDiagnostics
            {
                get
                {
                    return ImmutableArray.Create(Rule);
                }
            }

            public override void Initialize(AnalysisContext context)
            {
                context.RegisterSyntaxNodeAction(AnalyzeIfStatement, SyntaxKind.IfStatement);
            }

            private void AnalyzeIfStatement(SyntaxNodeAnalysisContext context)
            {
                var ifStatement = (IfStatementSyntax)context.SemanticModel;
            }
        }
    }";
            var expected = new DiagnosticResult
            {
                Id = MetaCompilationAnalyzer.IfStatementIncorrect,
                Message = "This statement should extract the if statement in question by casting context.Node to IfStatementSyntax",
                Severity = DiagnosticSeverity.Error,
                Locations = new[] { new DiagnosticResultLocation("Test0.cs", 42, 17) }
            };

            VerifyCSharpDiagnostic(test, expected);

            var fixtest = @"using System;
            using System.Collections.Generic;
            using System.Collections.Immutable;
            using System.Linq;
            using System.Threading;
            using Microsoft.CodeAnalysis;
            using Microsoft.CodeAnalysis.CSharp;
            using Microsoft.CodeAnalysis.CSharp.Syntax;
            using Microsoft.CodeAnalysis.Diagnostics;
            using Microsoft.CodeAnalysis.Text;

namespace SyntaxNodeAnalyzer
    {
        [DiagnosticAnalyzer(LanguageNames.CSharp)]
        public class SyntaxNodeAnalyzerAnalyzer : DiagnosticAnalyzer
        {
            public const string spacingRuleId = ""IfSpacing"";

        internal static DiagnosticDescriptor Rule = new DiagnosticDescriptor(
            id: spacingRuleId, //make the id specific
            title: ""If statement must have a space between 'if' and the boolean expression"", //allow any title
            messageFormat: ""If statements must contain a space between the 'if' keyword and the boolean expression"", //allow any message
            category: ""Syntax"", //make the category specific
            defaultSeverity: DiagnosticSeverity.Warning, //possible options
            isEnabledByDefault: true);

            public override ImmutableArray<DiagnosticDescriptor> SupportedDiagnostics
            {
                get
                {
                    return ImmutableArray.Create(Rule);
                }
            }

            public override void Initialize(AnalysisContext context)
            {
                context.RegisterSyntaxNodeAction(AnalyzeIfStatement, SyntaxKind.IfStatement);
            }

            private void AnalyzeIfStatement(SyntaxNodeAnalysisContext context)
            {
            var ifStatement = (IfStatementSyntax)context.Node;
        }
        }
    }";
            VerifyCSharpFix(test, fixtest);
        }

        // check that statements below are retained
        [Fact]
        public void IfStatementIncorrect8()
        {
            var test = @"using System;
            using System.Collections.Generic;
            using System.Collections.Immutable;
            using System.Linq;
            using System.Threading;
            using Microsoft.CodeAnalysis;
            using Microsoft.CodeAnalysis.CSharp;
            using Microsoft.CodeAnalysis.CSharp.Syntax;
            using Microsoft.CodeAnalysis.Diagnostics;
            using Microsoft.CodeAnalysis.Text;

namespace SyntaxNodeAnalyzer
    {
        [DiagnosticAnalyzer(LanguageNames.CSharp)]
        public class SyntaxNodeAnalyzerAnalyzer : DiagnosticAnalyzer
        {
            public const string spacingRuleId = ""IfSpacing"";

        internal static DiagnosticDescriptor Rule = new DiagnosticDescriptor(
            id: spacingRuleId, //make the id specific
            title: ""If statement must have a space between 'if' and the boolean expression"", //allow any title
            messageFormat: ""If statements must contain a space between the 'if' keyword and the boolean expression"", //allow any message
            category: ""Syntax"", //make the category specific
            defaultSeverity: DiagnosticSeverity.Warning, //possible options
            isEnabledByDefault: true);

            public override ImmutableArray<DiagnosticDescriptor> SupportedDiagnostics
            {
                get
                {
                    return ImmutableArray.Create(Rule);
                }
            }

            public override void Initialize(AnalysisContext context)
            {
                context.RegisterSyntaxNodeAction(AnalyzeIfStatement, SyntaxKind.IfStatement);
            }

            private void AnalyzeIfStatement(SyntaxNodeAnalysisContext context)
            {
                var ifStatement = (IfStatementSyntax)context.SemanticModel;
                var ifKeyword = ifStatement.IfKeyword;
            }
        }
    }";
            var expected = new DiagnosticResult
            {
                Id = MetaCompilationAnalyzer.IfStatementIncorrect,
                Message = "This statement should extract the if statement in question by casting context.Node to IfStatementSyntax",
                Severity = DiagnosticSeverity.Error,
                Locations = new[] { new DiagnosticResultLocation("Test0.cs", 42, 17) }
            };

            VerifyCSharpDiagnostic(test, expected);

            var fixtest = @"using System;
            using System.Collections.Generic;
            using System.Collections.Immutable;
            using System.Linq;
            using System.Threading;
            using Microsoft.CodeAnalysis;
            using Microsoft.CodeAnalysis.CSharp;
            using Microsoft.CodeAnalysis.CSharp.Syntax;
            using Microsoft.CodeAnalysis.Diagnostics;
            using Microsoft.CodeAnalysis.Text;

namespace SyntaxNodeAnalyzer
    {
        [DiagnosticAnalyzer(LanguageNames.CSharp)]
        public class SyntaxNodeAnalyzerAnalyzer : DiagnosticAnalyzer
        {
            public const string spacingRuleId = ""IfSpacing"";

        internal static DiagnosticDescriptor Rule = new DiagnosticDescriptor(
            id: spacingRuleId, //make the id specific
            title: ""If statement must have a space between 'if' and the boolean expression"", //allow any title
            messageFormat: ""If statements must contain a space between the 'if' keyword and the boolean expression"", //allow any message
            category: ""Syntax"", //make the category specific
            defaultSeverity: DiagnosticSeverity.Warning, //possible options
            isEnabledByDefault: true);

            public override ImmutableArray<DiagnosticDescriptor> SupportedDiagnostics
            {
                get
                {
                    return ImmutableArray.Create(Rule);
                }
            }

            public override void Initialize(AnalysisContext context)
            {
                context.RegisterSyntaxNodeAction(AnalyzeIfStatement, SyntaxKind.IfStatement);
            }

            private void AnalyzeIfStatement(SyntaxNodeAnalysisContext context)
            {
            var ifStatement = (IfStatementSyntax)context.Node;
            var ifKeyword = ifStatement.IfKeyword;
            }
        }
    }";
            VerifyCSharpFix(test, fixtest);
        }
        #endregion

        #region IfKeywordIncorrect
        // not initialized
        [Fact]
        public void IfKeywordIncorrect1()
        {
            var test = @"using System;
            using System.Collections.Generic;
            using System.Collections.Immutable;
            using System.Linq;
            using System.Threading;
            using Microsoft.CodeAnalysis;
            using Microsoft.CodeAnalysis.CSharp;
            using Microsoft.CodeAnalysis.CSharp.Syntax;
            using Microsoft.CodeAnalysis.Diagnostics;
            using Microsoft.CodeAnalysis.Text;

namespace SyntaxNodeAnalyzer
    {
        [DiagnosticAnalyzer(LanguageNames.CSharp)]
        public class SyntaxNodeAnalyzerAnalyzer : DiagnosticAnalyzer
        {
            public const string spacingRuleId = ""IfSpacing"";

        internal static DiagnosticDescriptor Rule = new DiagnosticDescriptor(
            id: spacingRuleId, //make the id specific
            title: ""If statement must have a space between 'if' and the boolean expression"", //allow any title
            messageFormat: ""If statements must contain a space between the 'if' keyword and the boolean expression"", //allow any message
            category: ""Syntax"", //make the category specific
            defaultSeverity: DiagnosticSeverity.Warning, //possible options
            isEnabledByDefault: true);

            public override ImmutableArray<DiagnosticDescriptor> SupportedDiagnostics
            {
                get
                {
                    return ImmutableArray.Create(Rule);
                }
            }

            public override void Initialize(AnalysisContext context)
            {
                context.RegisterSyntaxNodeAction(AnalyzeIfStatement, SyntaxKind.IfStatement);
            }

            private void AnalyzeIfStatement(SyntaxNodeAnalysisContext context)
            {
                var ifStatement = (IfStatementSyntax)context.Node;
                var ifKeyword;
            }
        }
    }";
            var expected = new DiagnosticResult
            {
                Id = MetaCompilationAnalyzer.IfKeywordIncorrect,
                Message = "This statement should extract the 'if' keyword from ifStatement",
                Severity = DiagnosticSeverity.Error,
                Locations = new[] { new DiagnosticResultLocation("Test0.cs", 43, 17) }
            };
            VerifyCSharpDiagnostic(test, expected);

            var fixtest = @"using System;
            using System.Collections.Generic;
            using System.Collections.Immutable;
            using System.Linq;
            using System.Threading;
            using Microsoft.CodeAnalysis;
            using Microsoft.CodeAnalysis.CSharp;
            using Microsoft.CodeAnalysis.CSharp.Syntax;
            using Microsoft.CodeAnalysis.Diagnostics;
            using Microsoft.CodeAnalysis.Text;

namespace SyntaxNodeAnalyzer
    {
        [DiagnosticAnalyzer(LanguageNames.CSharp)]
        public class SyntaxNodeAnalyzerAnalyzer : DiagnosticAnalyzer
        {
            public const string spacingRuleId = ""IfSpacing"";

        internal static DiagnosticDescriptor Rule = new DiagnosticDescriptor(
            id: spacingRuleId, //make the id specific
            title: ""If statement must have a space between 'if' and the boolean expression"", //allow any title
            messageFormat: ""If statements must contain a space between the 'if' keyword and the boolean expression"", //allow any message
            category: ""Syntax"", //make the category specific
            defaultSeverity: DiagnosticSeverity.Warning, //possible options
            isEnabledByDefault: true);

            public override ImmutableArray<DiagnosticDescriptor> SupportedDiagnostics
            {
                get
                {
                    return ImmutableArray.Create(Rule);
                }
            }

            public override void Initialize(AnalysisContext context)
            {
                context.RegisterSyntaxNodeAction(AnalyzeIfStatement, SyntaxKind.IfStatement);
            }

            private void AnalyzeIfStatement(SyntaxNodeAnalysisContext context)
            {
                var ifStatement = (IfStatementSyntax)context.Node;
            var ifKeyword = ifStatement.IfKeyword;
        }
        }
    }";
            VerifyCSharpFix(test, fixtest);
        }

        // no member access expression
        [Fact]
        public void IfKeywordIncorrect2()
        {
            var test = @"using System;
            using System.Collections.Generic;
            using System.Collections.Immutable;
            using System.Linq;
            using System.Threading;
            using Microsoft.CodeAnalysis;
            using Microsoft.CodeAnalysis.CSharp;
            using Microsoft.CodeAnalysis.CSharp.Syntax;
            using Microsoft.CodeAnalysis.Diagnostics;
            using Microsoft.CodeAnalysis.Text;

namespace SyntaxNodeAnalyzer
    {
        [DiagnosticAnalyzer(LanguageNames.CSharp)]
        public class SyntaxNodeAnalyzerAnalyzer : DiagnosticAnalyzer
        {
            public const string spacingRuleId = ""IfSpacing"";

        internal static DiagnosticDescriptor Rule = new DiagnosticDescriptor(
            id: spacingRuleId, //make the id specific
            title: ""If statement must have a space between 'if' and the boolean expression"", //allow any title
            messageFormat: ""If statements must contain a space between the 'if' keyword and the boolean expression"", //allow any message
            category: ""Syntax"", //make the category specific
            defaultSeverity: DiagnosticSeverity.Warning, //possible options
            isEnabledByDefault: true);

            public override ImmutableArray<DiagnosticDescriptor> SupportedDiagnostics
            {
                get
                {
                    return ImmutableArray.Create(Rule);
                }
            }

            public override void Initialize(AnalysisContext context)
            {
                context.RegisterSyntaxNodeAction(AnalyzeIfStatement, SyntaxKind.IfStatement);
            }

            private void AnalyzeIfStatement(SyntaxNodeAnalysisContext context)
            {
                var ifStatement = (IfStatementSyntax)context.Node;
                var ifKeyword = ifStatement;
            }
        }
    }";
            var expected = new DiagnosticResult
            {
                Id = MetaCompilationAnalyzer.IfKeywordIncorrect,
                Message = "This statement should extract the 'if' keyword from ifStatement",
                Severity = DiagnosticSeverity.Error,
                Locations = new[] { new DiagnosticResultLocation("Test0.cs", 43, 17) }
            };
            VerifyCSharpDiagnostic(test, expected);

            var fixtest = @"using System;
            using System.Collections.Generic;
            using System.Collections.Immutable;
            using System.Linq;
            using System.Threading;
            using Microsoft.CodeAnalysis;
            using Microsoft.CodeAnalysis.CSharp;
            using Microsoft.CodeAnalysis.CSharp.Syntax;
            using Microsoft.CodeAnalysis.Diagnostics;
            using Microsoft.CodeAnalysis.Text;

namespace SyntaxNodeAnalyzer
    {
        [DiagnosticAnalyzer(LanguageNames.CSharp)]
        public class SyntaxNodeAnalyzerAnalyzer : DiagnosticAnalyzer
        {
            public const string spacingRuleId = ""IfSpacing"";

        internal static DiagnosticDescriptor Rule = new DiagnosticDescriptor(
            id: spacingRuleId, //make the id specific
            title: ""If statement must have a space between 'if' and the boolean expression"", //allow any title
            messageFormat: ""If statements must contain a space between the 'if' keyword and the boolean expression"", //allow any message
            category: ""Syntax"", //make the category specific
            defaultSeverity: DiagnosticSeverity.Warning, //possible options
            isEnabledByDefault: true);

            public override ImmutableArray<DiagnosticDescriptor> SupportedDiagnostics
            {
                get
                {
                    return ImmutableArray.Create(Rule);
                }
            }

            public override void Initialize(AnalysisContext context)
            {
                context.RegisterSyntaxNodeAction(AnalyzeIfStatement, SyntaxKind.IfStatement);
            }

            private void AnalyzeIfStatement(SyntaxNodeAnalysisContext context)
            {
                var ifStatement = (IfStatementSyntax)context.Node;
            var ifKeyword = ifStatement.IfKeyword;
        }
        }
    }";
            VerifyCSharpFix(test, fixtest);
        }

        // wrong identifier name
        [Fact]
        public void IfKeyword3()
        {
            var test = @"using System;
            using System.Collections.Generic;
            using System.Collections.Immutable;
            using System.Linq;
            using System.Threading;
            using Microsoft.CodeAnalysis;
            using Microsoft.CodeAnalysis.CSharp;
            using Microsoft.CodeAnalysis.CSharp.Syntax;
            using Microsoft.CodeAnalysis.Diagnostics;
            using Microsoft.CodeAnalysis.Text;

namespace SyntaxNodeAnalyzer
    {
        [DiagnosticAnalyzer(LanguageNames.CSharp)]
        public class SyntaxNodeAnalyzerAnalyzer : DiagnosticAnalyzer
        {
            public const string spacingRuleId = ""IfSpacing"";

        internal static DiagnosticDescriptor Rule = new DiagnosticDescriptor(
            id: spacingRuleId, //make the id specific
            title: ""If statement must have a space between 'if' and the boolean expression"", //allow any title
            messageFormat: ""If statements must contain a space between the 'if' keyword and the boolean expression"", //allow any message
            category: ""Syntax"", //make the category specific
            defaultSeverity: DiagnosticSeverity.Warning, //possible options
            isEnabledByDefault: true);

            public override ImmutableArray<DiagnosticDescriptor> SupportedDiagnostics
            {
                get
                {
                    return ImmutableArray.Create(Rule);
                }
            }

            public override void Initialize(AnalysisContext context)
            {
                context.RegisterSyntaxNodeAction(AnalyzeIfStatement, SyntaxKind.IfStatement);
            }

            private void AnalyzeIfStatement(SyntaxNodeAnalysisContext context)
            {
                var ifStatement = (IfStatementSyntax)context.Node;
                var ifKeyword = ifState.IfKeyword;
            }
        }
    }";
            var expected = new DiagnosticResult
            {
                Id = MetaCompilationAnalyzer.IfKeywordIncorrect,
                Message = "This statement should extract the 'if' keyword from ifStatement",
                Severity = DiagnosticSeverity.Error,
                Locations = new[] { new DiagnosticResultLocation("Test0.cs", 43, 17) }
            };
            VerifyCSharpDiagnostic(test, expected);

            var fixtest = @"using System;
            using System.Collections.Generic;
            using System.Collections.Immutable;
            using System.Linq;
            using System.Threading;
            using Microsoft.CodeAnalysis;
            using Microsoft.CodeAnalysis.CSharp;
            using Microsoft.CodeAnalysis.CSharp.Syntax;
            using Microsoft.CodeAnalysis.Diagnostics;
            using Microsoft.CodeAnalysis.Text;

namespace SyntaxNodeAnalyzer
    {
        [DiagnosticAnalyzer(LanguageNames.CSharp)]
        public class SyntaxNodeAnalyzerAnalyzer : DiagnosticAnalyzer
        {
            public const string spacingRuleId = ""IfSpacing"";

        internal static DiagnosticDescriptor Rule = new DiagnosticDescriptor(
            id: spacingRuleId, //make the id specific
            title: ""If statement must have a space between 'if' and the boolean expression"", //allow any title
            messageFormat: ""If statements must contain a space between the 'if' keyword and the boolean expression"", //allow any message
            category: ""Syntax"", //make the category specific
            defaultSeverity: DiagnosticSeverity.Warning, //possible options
            isEnabledByDefault: true);

            public override ImmutableArray<DiagnosticDescriptor> SupportedDiagnostics
            {
                get
                {
                    return ImmutableArray.Create(Rule);
                }
            }

            public override void Initialize(AnalysisContext context)
            {
                context.RegisterSyntaxNodeAction(AnalyzeIfStatement, SyntaxKind.IfStatement);
            }

            private void AnalyzeIfStatement(SyntaxNodeAnalysisContext context)
            {
                var ifStatement = (IfStatementSyntax)context.Node;
            var ifKeyword = ifStatement.IfKeyword;
        }
        }
    }";
            VerifyCSharpFix(test, fixtest);
        }

        // doesn't access IfKeyword
        [Fact]
        public void IfKeyword4()
        {
            var test = @"using System;
            using System.Collections.Generic;
            using System.Collections.Immutable;
            using System.Linq;
            using System.Threading;
            using Microsoft.CodeAnalysis;
            using Microsoft.CodeAnalysis.CSharp;
            using Microsoft.CodeAnalysis.CSharp.Syntax;
            using Microsoft.CodeAnalysis.Diagnostics;
            using Microsoft.CodeAnalysis.Text;

namespace SyntaxNodeAnalyzer
    {
        [DiagnosticAnalyzer(LanguageNames.CSharp)]
        public class SyntaxNodeAnalyzerAnalyzer : DiagnosticAnalyzer
        {
            public const string spacingRuleId = ""IfSpacing"";

        internal static DiagnosticDescriptor Rule = new DiagnosticDescriptor(
            id: spacingRuleId, //make the id specific
            title: ""If statement must have a space between 'if' and the boolean expression"", //allow any title
            messageFormat: ""If statements must contain a space between the 'if' keyword and the boolean expression"", //allow any message
            category: ""Syntax"", //make the category specific
            defaultSeverity: DiagnosticSeverity.Warning, //possible options
            isEnabledByDefault: true);

            public override ImmutableArray<DiagnosticDescriptor> SupportedDiagnostics
            {
                get
                {
                    return ImmutableArray.Create(Rule);
                }
            }

            public override void Initialize(AnalysisContext context)
            {
                context.RegisterSyntaxNodeAction(AnalyzeIfStatement, SyntaxKind.IfStatement);
            }

            private void AnalyzeIfStatement(SyntaxNodeAnalysisContext context)
            {
                var ifStatement = (IfStatementSyntax)context.Node;
                var ifKeyword = ifStatement.Condition;
            }
        }
    }";
            var expected = new DiagnosticResult
            {
                Id = MetaCompilationAnalyzer.IfKeywordIncorrect,
                Message = "This statement should extract the 'if' keyword from ifStatement",
                Severity = DiagnosticSeverity.Error,
                Locations = new[] { new DiagnosticResultLocation("Test0.cs", 43, 17) }
            };
            VerifyCSharpDiagnostic(test, expected);

            var fixtest = @"using System;
            using System.Collections.Generic;
            using System.Collections.Immutable;
            using System.Linq;
            using System.Threading;
            using Microsoft.CodeAnalysis;
            using Microsoft.CodeAnalysis.CSharp;
            using Microsoft.CodeAnalysis.CSharp.Syntax;
            using Microsoft.CodeAnalysis.Diagnostics;
            using Microsoft.CodeAnalysis.Text;

namespace SyntaxNodeAnalyzer
    {
        [DiagnosticAnalyzer(LanguageNames.CSharp)]
        public class SyntaxNodeAnalyzerAnalyzer : DiagnosticAnalyzer
        {
            public const string spacingRuleId = ""IfSpacing"";

        internal static DiagnosticDescriptor Rule = new DiagnosticDescriptor(
            id: spacingRuleId, //make the id specific
            title: ""If statement must have a space between 'if' and the boolean expression"", //allow any title
            messageFormat: ""If statements must contain a space between the 'if' keyword and the boolean expression"", //allow any message
            category: ""Syntax"", //make the category specific
            defaultSeverity: DiagnosticSeverity.Warning, //possible options
            isEnabledByDefault: true);

            public override ImmutableArray<DiagnosticDescriptor> SupportedDiagnostics
            {
                get
                {
                    return ImmutableArray.Create(Rule);
                }
            }

            public override void Initialize(AnalysisContext context)
            {
                context.RegisterSyntaxNodeAction(AnalyzeIfStatement, SyntaxKind.IfStatement);
            }

            private void AnalyzeIfStatement(SyntaxNodeAnalysisContext context)
            {
                var ifStatement = (IfStatementSyntax)context.Node;
            var ifKeyword = ifStatement.IfKeyword;
        }
        }
    }";
            VerifyCSharpFix(test, fixtest);
        }
        
        // no variable declaration 
        [Fact]
        public void IfKeywordIncorrect5()
        {
            var test = @"using System;
            using System.Collections.Generic;
            using System.Collections.Immutable;
            using System.Linq;
            using System.Threading;
            using Microsoft.CodeAnalysis;
            using Microsoft.CodeAnalysis.CSharp;
            using Microsoft.CodeAnalysis.CSharp.Syntax;
            using Microsoft.CodeAnalysis.Diagnostics;
            using Microsoft.CodeAnalysis.Text;

namespace SyntaxNodeAnalyzer
    {
        [DiagnosticAnalyzer(LanguageNames.CSharp)]
        public class SyntaxNodeAnalyzerAnalyzer : DiagnosticAnalyzer
        {
            public const string spacingRuleId = ""IfSpacing"";

        internal static DiagnosticDescriptor Rule = new DiagnosticDescriptor(
            id: spacingRuleId, //make the id specific
            title: ""If statement must have a space between 'if' and the boolean expression"", //allow any title
            messageFormat: ""If statements must contain a space between the 'if' keyword and the boolean expression"", //allow any message
            category: ""Syntax"", //make the category specific
            defaultSeverity: DiagnosticSeverity.Warning, //possible options
            isEnabledByDefault: true);

            public override ImmutableArray<DiagnosticDescriptor> SupportedDiagnostics
            {
                get
                {
                    return ImmutableArray.Create(Rule);
                }
            }

            public override void Initialize(AnalysisContext context)
            {
                context.RegisterSyntaxNodeAction(AnalyzeIfStatement, SyntaxKind.IfStatement);
            }

            private void AnalyzeIfStatement(SyntaxNodeAnalysisContext context)
            {
                var ifStatement = (IfStatementSyntax)context.Node;
                ifStatement.IfKeyword;
            }
        }
    }";
            var expected = new DiagnosticResult
            {
                Id = MetaCompilationAnalyzer.IfKeywordIncorrect,
                Message = "This statement should extract the 'if' keyword from ifStatement",
                Severity = DiagnosticSeverity.Error,
                Locations = new[] { new DiagnosticResultLocation("Test0.cs", 43, 17) }
            };
            VerifyCSharpDiagnostic(test, expected);

            var fixtest = @"using System;
            using System.Collections.Generic;
            using System.Collections.Immutable;
            using System.Linq;
            using System.Threading;
            using Microsoft.CodeAnalysis;
            using Microsoft.CodeAnalysis.CSharp;
            using Microsoft.CodeAnalysis.CSharp.Syntax;
            using Microsoft.CodeAnalysis.Diagnostics;
            using Microsoft.CodeAnalysis.Text;

namespace SyntaxNodeAnalyzer
    {
        [DiagnosticAnalyzer(LanguageNames.CSharp)]
        public class SyntaxNodeAnalyzerAnalyzer : DiagnosticAnalyzer
        {
            public const string spacingRuleId = ""IfSpacing"";

        internal static DiagnosticDescriptor Rule = new DiagnosticDescriptor(
            id: spacingRuleId, //make the id specific
            title: ""If statement must have a space between 'if' and the boolean expression"", //allow any title
            messageFormat: ""If statements must contain a space between the 'if' keyword and the boolean expression"", //allow any message
            category: ""Syntax"", //make the category specific
            defaultSeverity: DiagnosticSeverity.Warning, //possible options
            isEnabledByDefault: true);

            public override ImmutableArray<DiagnosticDescriptor> SupportedDiagnostics
            {
                get
                {
                    return ImmutableArray.Create(Rule);
                }
            }

            public override void Initialize(AnalysisContext context)
            {
                context.RegisterSyntaxNodeAction(AnalyzeIfStatement, SyntaxKind.IfStatement);
            }

            private void AnalyzeIfStatement(SyntaxNodeAnalysisContext context)
            {
                var ifStatement = (IfStatementSyntax)context.Node;
            var ifKeyword = ifStatement.IfKeyword;
        }
        }
    }";
            VerifyCSharpFix(test, fixtest);
        }

        // statements below are retained
        [Fact]
        public void IfKeywordIncorrect6()
        {
            var test = @"using System;
            using System.Collections.Generic;
            using System.Collections.Immutable;
            using System.Linq;
            using System.Threading;
            using Microsoft.CodeAnalysis;
            using Microsoft.CodeAnalysis.CSharp;
            using Microsoft.CodeAnalysis.CSharp.Syntax;
            using Microsoft.CodeAnalysis.Diagnostics;
            using Microsoft.CodeAnalysis.Text;

namespace SyntaxNodeAnalyzer
    {
        [DiagnosticAnalyzer(LanguageNames.CSharp)]
        public class SyntaxNodeAnalyzerAnalyzer : DiagnosticAnalyzer
        {
            public const string spacingRuleId = ""IfSpacing"";

        internal static DiagnosticDescriptor Rule = new DiagnosticDescriptor(
            id: spacingRuleId, //make the id specific
            title: ""If statement must have a space between 'if' and the boolean expression"", //allow any title
            messageFormat: ""If statements must contain a space between the 'if' keyword and the boolean expression"", //allow any message
            category: ""Syntax"", //make the category specific
            defaultSeverity: DiagnosticSeverity.Warning, //possible options
            isEnabledByDefault: true);

            public override ImmutableArray<DiagnosticDescriptor> SupportedDiagnostics
            {
                get
                {
                    return ImmutableArray.Create(Rule);
                }
            }

            public override void Initialize(AnalysisContext context)
            {
                context.RegisterSyntaxNodeAction(AnalyzeIfStatement, SyntaxKind.IfStatement);
            }

            private void AnalyzeIfStatement(SyntaxNodeAnalysisContext context)
            {
                var ifStatement = (IfStatementSyntax)context.Node;
                var ifKeyword = ifStatement;
                if (ifKeyword.HasTrailingTrivia)
                {
                }
            }
        }
    }";
            var expected = new DiagnosticResult
            {
                Id = MetaCompilationAnalyzer.IfKeywordIncorrect,
                Message = "This statement should extract the 'if' keyword from ifStatement",
                Severity = DiagnosticSeverity.Error,
                Locations = new[] { new DiagnosticResultLocation("Test0.cs", 43, 17) }
            };

            VerifyCSharpDiagnostic(test, expected);

            var fixtest = @"using System;
            using System.Collections.Generic;
            using System.Collections.Immutable;
            using System.Linq;
            using System.Threading;
            using Microsoft.CodeAnalysis;
            using Microsoft.CodeAnalysis.CSharp;
            using Microsoft.CodeAnalysis.CSharp.Syntax;
            using Microsoft.CodeAnalysis.Diagnostics;
            using Microsoft.CodeAnalysis.Text;

namespace SyntaxNodeAnalyzer
    {
        [DiagnosticAnalyzer(LanguageNames.CSharp)]
        public class SyntaxNodeAnalyzerAnalyzer : DiagnosticAnalyzer
        {
            public const string spacingRuleId = ""IfSpacing"";

        internal static DiagnosticDescriptor Rule = new DiagnosticDescriptor(
            id: spacingRuleId, //make the id specific
            title: ""If statement must have a space between 'if' and the boolean expression"", //allow any title
            messageFormat: ""If statements must contain a space between the 'if' keyword and the boolean expression"", //allow any message
            category: ""Syntax"", //make the category specific
            defaultSeverity: DiagnosticSeverity.Warning, //possible options
            isEnabledByDefault: true);

            public override ImmutableArray<DiagnosticDescriptor> SupportedDiagnostics
            {
                get
                {
                    return ImmutableArray.Create(Rule);
                }
            }

            public override void Initialize(AnalysisContext context)
            {
                context.RegisterSyntaxNodeAction(AnalyzeIfStatement, SyntaxKind.IfStatement);
            }

            private void AnalyzeIfStatement(SyntaxNodeAnalysisContext context)
            {
                var ifStatement = (IfStatementSyntax)context.Node;
            var ifKeyword = ifStatement.IfKeyword;
            if (ifKeyword.HasTrailingTrivia)
                {
                }
            }
        }
    }";
            VerifyCSharpFix(test, fixtest);
        }
        #endregion

        #region IfStatementMissing
        // no statements in analyze method
        [Fact]
        public void IfStatementMissing1()
        {
            var test = @"using System;
            using System.Collections.Generic;
            using System.Collections.Immutable;
            using System.Linq;
            using System.Threading;
            using Microsoft.CodeAnalysis;
            using Microsoft.CodeAnalysis.CSharp;
            using Microsoft.CodeAnalysis.CSharp.Syntax;
            using Microsoft.CodeAnalysis.Diagnostics;
            using Microsoft.CodeAnalysis.Text;

namespace SyntaxNodeAnalyzer
    {
        [DiagnosticAnalyzer(LanguageNames.CSharp)]
        public class SyntaxNodeAnalyzerAnalyzer : DiagnosticAnalyzer
        {
            public const string spacingRuleId = ""IfSpacing"";

        internal static DiagnosticDescriptor Rule = new DiagnosticDescriptor(
            id: spacingRuleId, //make the id specific
            title: ""If statement must have a space between 'if' and the boolean expression"", //allow any title
            messageFormat: ""If statements must contain a space between the 'if' keyword and the boolean expression"", //allow any message
            category: ""Syntax"", //make the category specific
            defaultSeverity: DiagnosticSeverity.Warning, //possible options
            isEnabledByDefault: true);

            public override ImmutableArray<DiagnosticDescriptor> SupportedDiagnostics
            {
                get
                {
                    return ImmutableArray.Create(Rule);
                }
            }

            public override void Initialize(AnalysisContext context)
            {
                context.RegisterSyntaxNodeAction(AnalyzeIfStatement, SyntaxKind.IfStatement);
            }

            private void AnalyzeIfStatement(SyntaxNodeAnalysisContext context)
            {
            }
        }
    }";
            var expected = new DiagnosticResult
            {
                Id = MetaCompilationAnalyzer.IfStatementMissing,
                Message = "The first step of the node analysis is to extract the if statement from context",
                Severity = DiagnosticSeverity.Error,
                Locations = new[] { new DiagnosticResultLocation("Test0.cs", 40, 26) }
            };

            VerifyCSharpDiagnostic(test, expected);

            var fixtest = @"using System;
            using System.Collections.Generic;
            using System.Collections.Immutable;
            using System.Linq;
            using System.Threading;
            using Microsoft.CodeAnalysis;
            using Microsoft.CodeAnalysis.CSharp;
            using Microsoft.CodeAnalysis.CSharp.Syntax;
            using Microsoft.CodeAnalysis.Diagnostics;
            using Microsoft.CodeAnalysis.Text;

namespace SyntaxNodeAnalyzer
    {
        [DiagnosticAnalyzer(LanguageNames.CSharp)]
        public class SyntaxNodeAnalyzerAnalyzer : DiagnosticAnalyzer
        {
            public const string spacingRuleId = ""IfSpacing"";

        internal static DiagnosticDescriptor Rule = new DiagnosticDescriptor(
            id: spacingRuleId, //make the id specific
            title: ""If statement must have a space between 'if' and the boolean expression"", //allow any title
            messageFormat: ""If statements must contain a space between the 'if' keyword and the boolean expression"", //allow any message
            category: ""Syntax"", //make the category specific
            defaultSeverity: DiagnosticSeverity.Warning, //possible options
            isEnabledByDefault: true);

            public override ImmutableArray<DiagnosticDescriptor> SupportedDiagnostics
            {
                get
                {
                    return ImmutableArray.Create(Rule);
                }
            }

            public override void Initialize(AnalysisContext context)
            {
                context.RegisterSyntaxNodeAction(AnalyzeIfStatement, SyntaxKind.IfStatement);
            }

            private void AnalyzeIfStatement(SyntaxNodeAnalysisContext context)
            {
            var ifStatement = (IfStatementSyntax)context.Node;
        }
        }
    }";
            VerifyCSharpFix(test, fixtest);
        }

        // check comments aren't counted as statements
        [Fact]
        public void IfStatementMissing2()
        {
            var test = @"using System;
            using System.Collections.Generic;
            using System.Collections.Immutable;
            using System.Linq;
            using System.Threading;
            using Microsoft.CodeAnalysis;
            using Microsoft.CodeAnalysis.CSharp;
            using Microsoft.CodeAnalysis.CSharp.Syntax;
            using Microsoft.CodeAnalysis.Diagnostics;
            using Microsoft.CodeAnalysis.Text;

namespace SyntaxNodeAnalyzer
    {
        [DiagnosticAnalyzer(LanguageNames.CSharp)]
        public class SyntaxNodeAnalyzerAnalyzer : DiagnosticAnalyzer
        {
            public const string spacingRuleId = ""IfSpacing"";

        internal static DiagnosticDescriptor Rule = new DiagnosticDescriptor(
            id: spacingRuleId, //make the id specific
            title: ""If statement must have a space between 'if' and the boolean expression"", //allow any title
            messageFormat: ""If statements must contain a space between the 'if' keyword and the boolean expression"", //allow any message
            category: ""Syntax"", //make the category specific
            defaultSeverity: DiagnosticSeverity.Warning, //possible options
            isEnabledByDefault: true);

            public override ImmutableArray<DiagnosticDescriptor> SupportedDiagnostics
            {
                get
                {
                    return ImmutableArray.Create(Rule);
                }
            }

            public override void Initialize(AnalysisContext context)
            {
                context.RegisterSyntaxNodeAction(AnalyzeIfStatement, SyntaxKind.IfStatement);
            }

            private void AnalyzeIfStatement(SyntaxNodeAnalysisContext context)
            {
                //var ifStatement = (IfStatementSyntax)context.Node;
            }
        }
    }";
            var expected = new DiagnosticResult
            {
                Id = MetaCompilationAnalyzer.IfStatementMissing,
                Message = "The first step of the node analysis is to extract the if statement from context",
                Severity = DiagnosticSeverity.Error,
                Locations = new[] { new DiagnosticResultLocation("Test0.cs", 40, 26) }
            };

            VerifyCSharpDiagnostic(test, expected);

            var fixtest = @"using System;
            using System.Collections.Generic;
            using System.Collections.Immutable;
            using System.Linq;
            using System.Threading;
            using Microsoft.CodeAnalysis;
            using Microsoft.CodeAnalysis.CSharp;
            using Microsoft.CodeAnalysis.CSharp.Syntax;
            using Microsoft.CodeAnalysis.Diagnostics;
            using Microsoft.CodeAnalysis.Text;

namespace SyntaxNodeAnalyzer
    {
        [DiagnosticAnalyzer(LanguageNames.CSharp)]
        public class SyntaxNodeAnalyzerAnalyzer : DiagnosticAnalyzer
        {
            public const string spacingRuleId = ""IfSpacing"";

        internal static DiagnosticDescriptor Rule = new DiagnosticDescriptor(
            id: spacingRuleId, //make the id specific
            title: ""If statement must have a space between 'if' and the boolean expression"", //allow any title
            messageFormat: ""If statements must contain a space between the 'if' keyword and the boolean expression"", //allow any message
            category: ""Syntax"", //make the category specific
            defaultSeverity: DiagnosticSeverity.Warning, //possible options
            isEnabledByDefault: true);

            public override ImmutableArray<DiagnosticDescriptor> SupportedDiagnostics
            {
                get
                {
                    return ImmutableArray.Create(Rule);
                }
            }

            public override void Initialize(AnalysisContext context)
            {
                context.RegisterSyntaxNodeAction(AnalyzeIfStatement, SyntaxKind.IfStatement);
            }

            private void AnalyzeIfStatement(SyntaxNodeAnalysisContext context)
            {
            var ifStatement = (IfStatementSyntax)context.Node;
            //var ifStatement = (IfStatementSyntax)context.Node;
        }
        }
    }";
            VerifyCSharpFix(test, fixtest);
        }
        #endregion

        #region IfKeywordMissing
        // no 2nd statement
        [Fact]
        public void IfKeywordMissing1()
        {
            var test = @"using System;
            using System.Collections.Generic;
            using System.Collections.Immutable;
            using System.Linq;
            using System.Threading;
            using Microsoft.CodeAnalysis;
            using Microsoft.CodeAnalysis.CSharp;
            using Microsoft.CodeAnalysis.CSharp.Syntax;
            using Microsoft.CodeAnalysis.Diagnostics;
            using Microsoft.CodeAnalysis.Text;

namespace SyntaxNodeAnalyzer
    {
        [DiagnosticAnalyzer(LanguageNames.CSharp)]
        public class SyntaxNodeAnalyzerAnalyzer : DiagnosticAnalyzer
        {
            public const string spacingRuleId = ""IfSpacing"";

        internal static DiagnosticDescriptor Rule = new DiagnosticDescriptor(
            id: spacingRuleId, //make the id specific
            title: ""If statement must have a space between 'if' and the boolean expression"", //allow any title
            messageFormat: ""If statements must contain a space between the 'if' keyword and the boolean expression"", //allow any message
            category: ""Syntax"", //make the category specific
            defaultSeverity: DiagnosticSeverity.Warning, //possible options
            isEnabledByDefault: true);

            public override ImmutableArray<DiagnosticDescriptor> SupportedDiagnostics
            {
                get
                {
                    return ImmutableArray.Create(Rule);
                }
            }

            public override void Initialize(AnalysisContext context)
            {
                context.RegisterSyntaxNodeAction(AnalyzeIfStatement, SyntaxKind.IfStatement);
            }

            private void AnalyzeIfStatement(SyntaxNodeAnalysisContext context)
            {
                var ifStatement = (IfStatementSyntax)context.Node;
            }
        }
    }";
            var expected = new DiagnosticResult
            {
                Id = MetaCompilationAnalyzer.IfKeywordMissing,
                Message = "The second step is to extract the 'if' keyword from ifStatement",
                Severity = DiagnosticSeverity.Error,
                Locations = new[] { new DiagnosticResultLocation("Test0.cs", 42, 17) }
            };

            VerifyCSharpDiagnostic(test, expected);

            var fixtest = @"using System;
            using System.Collections.Generic;
            using System.Collections.Immutable;
            using System.Linq;
            using System.Threading;
            using Microsoft.CodeAnalysis;
            using Microsoft.CodeAnalysis.CSharp;
            using Microsoft.CodeAnalysis.CSharp.Syntax;
            using Microsoft.CodeAnalysis.Diagnostics;
            using Microsoft.CodeAnalysis.Text;

namespace SyntaxNodeAnalyzer
    {
        [DiagnosticAnalyzer(LanguageNames.CSharp)]
        public class SyntaxNodeAnalyzerAnalyzer : DiagnosticAnalyzer
        {
            public const string spacingRuleId = ""IfSpacing"";

        internal static DiagnosticDescriptor Rule = new DiagnosticDescriptor(
            id: spacingRuleId, //make the id specific
            title: ""If statement must have a space between 'if' and the boolean expression"", //allow any title
            messageFormat: ""If statements must contain a space between the 'if' keyword and the boolean expression"", //allow any message
            category: ""Syntax"", //make the category specific
            defaultSeverity: DiagnosticSeverity.Warning, //possible options
            isEnabledByDefault: true);

            public override ImmutableArray<DiagnosticDescriptor> SupportedDiagnostics
            {
                get
                {
                    return ImmutableArray.Create(Rule);
                }
            }

            public override void Initialize(AnalysisContext context)
            {
                context.RegisterSyntaxNodeAction(AnalyzeIfStatement, SyntaxKind.IfStatement);
            }

            private void AnalyzeIfStatement(SyntaxNodeAnalysisContext context)
            {
                var ifStatement = (IfStatementSyntax)context.Node;
            var ifKeyword = ifStatement.IfKeyword;
        }
        }
    }";
            VerifyCSharpFix(test, fixtest);
        }

        // second statement is in the comments
        [Fact]
        public void IfKeywordMissing2()
        {
            var test = @"using System;
            using System.Collections.Generic;
            using System.Collections.Immutable;
            using System.Linq;
            using System.Threading;
            using Microsoft.CodeAnalysis;
            using Microsoft.CodeAnalysis.CSharp;
            using Microsoft.CodeAnalysis.CSharp.Syntax;
            using Microsoft.CodeAnalysis.Diagnostics;
            using Microsoft.CodeAnalysis.Text;

namespace SyntaxNodeAnalyzer
    {
        [DiagnosticAnalyzer(LanguageNames.CSharp)]
        public class SyntaxNodeAnalyzerAnalyzer : DiagnosticAnalyzer
        {
            public const string spacingRuleId = ""IfSpacing"";

        internal static DiagnosticDescriptor Rule = new DiagnosticDescriptor(
            id: spacingRuleId, //make the id specific
            title: ""If statement must have a space between 'if' and the boolean expression"", //allow any title
            messageFormat: ""If statements must contain a space between the 'if' keyword and the boolean expression"", //allow any message
            category: ""Syntax"", //make the category specific
            defaultSeverity: DiagnosticSeverity.Warning, //possible options
            isEnabledByDefault: true);

            public override ImmutableArray<DiagnosticDescriptor> SupportedDiagnostics
            {
                get
                {
                    return ImmutableArray.Create(Rule);
                }
            }

            public override void Initialize(AnalysisContext context)
            {
                context.RegisterSyntaxNodeAction(AnalyzeIfStatement, SyntaxKind.IfStatement);
            }

            private void AnalyzeIfStatement(SyntaxNodeAnalysisContext context)
            {
                var ifStatement = (IfStatementSyntax)context.Node;
                //var ifKeyword = ifStatement.IfKeyword;
            }
        }
    }";
            var expected = new DiagnosticResult
            {
                Id = MetaCompilationAnalyzer.IfKeywordMissing,
                Message = "The second step is to extract the 'if' keyword from ifStatement",
                Severity = DiagnosticSeverity.Error,
                Locations = new[] { new DiagnosticResultLocation("Test0.cs", 42, 17) }
            };

            VerifyCSharpDiagnostic(test, expected);

            var fixtest = @"using System;
            using System.Collections.Generic;
            using System.Collections.Immutable;
            using System.Linq;
            using System.Threading;
            using Microsoft.CodeAnalysis;
            using Microsoft.CodeAnalysis.CSharp;
            using Microsoft.CodeAnalysis.CSharp.Syntax;
            using Microsoft.CodeAnalysis.Diagnostics;
            using Microsoft.CodeAnalysis.Text;

namespace SyntaxNodeAnalyzer
    {
        [DiagnosticAnalyzer(LanguageNames.CSharp)]
        public class SyntaxNodeAnalyzerAnalyzer : DiagnosticAnalyzer
        {
            public const string spacingRuleId = ""IfSpacing"";

        internal static DiagnosticDescriptor Rule = new DiagnosticDescriptor(
            id: spacingRuleId, //make the id specific
            title: ""If statement must have a space between 'if' and the boolean expression"", //allow any title
            messageFormat: ""If statements must contain a space between the 'if' keyword and the boolean expression"", //allow any message
            category: ""Syntax"", //make the category specific
            defaultSeverity: DiagnosticSeverity.Warning, //possible options
            isEnabledByDefault: true);

            public override ImmutableArray<DiagnosticDescriptor> SupportedDiagnostics
            {
                get
                {
                    return ImmutableArray.Create(Rule);
                }
            }

            public override void Initialize(AnalysisContext context)
            {
                context.RegisterSyntaxNodeAction(AnalyzeIfStatement, SyntaxKind.IfStatement);
            }

            private void AnalyzeIfStatement(SyntaxNodeAnalysisContext context)
            {
                var ifStatement = (IfStatementSyntax)context.Node;
            var ifKeyword = ifStatement.IfKeyword;
            //var ifKeyword = ifStatement.IfKeyword;
        }
        }
    }";
            VerifyCSharpFix(test, fixtest);
        }
        #endregion

        #region TrailingTriviaCheckMissing
        // no 3rd statement
        [Fact]
        public void TrailingCheckMissing1()
        {
            var test = @"using System;
            using System.Collections.Generic;
            using System.Collections.Immutable;
            using System.Linq;
            using System.Threading;
            using Microsoft.CodeAnalysis;
            using Microsoft.CodeAnalysis.CSharp;
            using Microsoft.CodeAnalysis.CSharp.Syntax;
            using Microsoft.CodeAnalysis.Diagnostics;
            using Microsoft.CodeAnalysis.Text;

namespace SyntaxNodeAnalyzer
    {
        [DiagnosticAnalyzer(LanguageNames.CSharp)]
        public class SyntaxNodeAnalyzerAnalyzer : DiagnosticAnalyzer
        {
            public const string spacingRuleId = ""IfSpacing"";

        internal static DiagnosticDescriptor Rule = new DiagnosticDescriptor(
            id: spacingRuleId, //make the id specific
            title: ""If statement must have a space between 'if' and the boolean expression"", //allow any title
            messageFormat: ""If statements must contain a space between the 'if' keyword and the boolean expression"", //allow any message
            category: ""Syntax"", //make the category specific
            defaultSeverity: DiagnosticSeverity.Warning, //possible options
            isEnabledByDefault: true);

            public override ImmutableArray<DiagnosticDescriptor> SupportedDiagnostics
            {
                get
                {
                    return ImmutableArray.Create(Rule);
                }
            }

            public override void Initialize(AnalysisContext context)
            {
                context.RegisterSyntaxNodeAction(AnalyzeIfStatement, SyntaxKind.IfStatement);
            }

            private void AnalyzeIfStatement(SyntaxNodeAnalysisContext context)
            {
                var ifStatement = (IfStatementSyntax)context.Node;
                var ifKeyword = ifStatement.IfKeyword;
            }
        }
    }";
            var expected = new DiagnosticResult
            {
                Id = MetaCompilationAnalyzer.TrailingTriviaCheckMissing,
                Message = "The third step is to begin looking for the space between 'if' and '(' by checking if ifKeyword has trailing trivia",
                Severity = DiagnosticSeverity.Error,
                Locations = new[] { new DiagnosticResultLocation("Test0.cs", 43, 17) }
            };

            VerifyCSharpDiagnostic(test, expected);

            var fixtest = @"using System;
            using System.Collections.Generic;
            using System.Collections.Immutable;
            using System.Linq;
            using System.Threading;
            using Microsoft.CodeAnalysis;
            using Microsoft.CodeAnalysis.CSharp;
            using Microsoft.CodeAnalysis.CSharp.Syntax;
            using Microsoft.CodeAnalysis.Diagnostics;
            using Microsoft.CodeAnalysis.Text;

namespace SyntaxNodeAnalyzer
    {
        [DiagnosticAnalyzer(LanguageNames.CSharp)]
        public class SyntaxNodeAnalyzerAnalyzer : DiagnosticAnalyzer
        {
            public const string spacingRuleId = ""IfSpacing"";

        internal static DiagnosticDescriptor Rule = new DiagnosticDescriptor(
            id: spacingRuleId, //make the id specific
            title: ""If statement must have a space between 'if' and the boolean expression"", //allow any title
            messageFormat: ""If statements must contain a space between the 'if' keyword and the boolean expression"", //allow any message
            category: ""Syntax"", //make the category specific
            defaultSeverity: DiagnosticSeverity.Warning, //possible options
            isEnabledByDefault: true);

            public override ImmutableArray<DiagnosticDescriptor> SupportedDiagnostics
            {
                get
                {
                    return ImmutableArray.Create(Rule);
                }
            }

            public override void Initialize(AnalysisContext context)
            {
                context.RegisterSyntaxNodeAction(AnalyzeIfStatement, SyntaxKind.IfStatement);
            }

            private void AnalyzeIfStatement(SyntaxNodeAnalysisContext context)
            {
                var ifStatement = (IfStatementSyntax)context.Node;
                var ifKeyword = ifStatement.IfKeyword;
            if (ifKeyword.HasTrailingTrivia)
            {
            }
        }
        }
    }";
            VerifyCSharpFix(test, fixtest);
        }

        // 3rd statement commented
        [Fact]
        public void TrailingCheckMissing2()
        {
            var test = @"using System;
            using System.Collections.Generic;
            using System.Collections.Immutable;
            using System.Linq;
            using System.Threading;
            using Microsoft.CodeAnalysis;
            using Microsoft.CodeAnalysis.CSharp;
            using Microsoft.CodeAnalysis.CSharp.Syntax;
            using Microsoft.CodeAnalysis.Diagnostics;
            using Microsoft.CodeAnalysis.Text;

namespace SyntaxNodeAnalyzer
    {
        [DiagnosticAnalyzer(LanguageNames.CSharp)]
        public class SyntaxNodeAnalyzerAnalyzer : DiagnosticAnalyzer
        {
            public const string spacingRuleId = ""IfSpacing"";

        internal static DiagnosticDescriptor Rule = new DiagnosticDescriptor(
            id: spacingRuleId, //make the id specific
            title: ""If statement must have a space between 'if' and the boolean expression"", //allow any title
            messageFormat: ""If statements must contain a space between the 'if' keyword and the boolean expression"", //allow any message
            category: ""Syntax"", //make the category specific
            defaultSeverity: DiagnosticSeverity.Warning, //possible options
            isEnabledByDefault: true);

            public override ImmutableArray<DiagnosticDescriptor> SupportedDiagnostics
            {
                get
                {
                    return ImmutableArray.Create(Rule);
                }
            }

            public override void Initialize(AnalysisContext context)
            {
                context.RegisterSyntaxNodeAction(AnalyzeIfStatement, SyntaxKind.IfStatement);
            }

            private void AnalyzeIfStatement(SyntaxNodeAnalysisContext context)
            {
                var ifStatement = (IfStatementSyntax)context.Node;
                var ifKeyword = ifStatement.IfKeyword;
                /* if (ifKeyword.HasTrailingTrivia)
                {
                }/*
            }
        }
    }";
            var expected = new DiagnosticResult
            {
                Id = MetaCompilationAnalyzer.TrailingTriviaCheckMissing,
                Message = "The third step is to begin looking for the space between 'if' and '(' by checking if ifKeyword has trailing trivia",
                Severity = DiagnosticSeverity.Error,
                Locations = new[] { new DiagnosticResultLocation("Test0.cs", 43, 17) }
            };

            VerifyCSharpDiagnostic(test, expected);

            var fixtest = @"using System;
            using System.Collections.Generic;
            using System.Collections.Immutable;
            using System.Linq;
            using System.Threading;
            using Microsoft.CodeAnalysis;
            using Microsoft.CodeAnalysis.CSharp;
            using Microsoft.CodeAnalysis.CSharp.Syntax;
            using Microsoft.CodeAnalysis.Diagnostics;
            using Microsoft.CodeAnalysis.Text;

namespace SyntaxNodeAnalyzer
    {
        [DiagnosticAnalyzer(LanguageNames.CSharp)]
        public class SyntaxNodeAnalyzerAnalyzer : DiagnosticAnalyzer
        {
            public const string spacingRuleId = ""IfSpacing"";

        internal static DiagnosticDescriptor Rule = new DiagnosticDescriptor(
            id: spacingRuleId, //make the id specific
            title: ""If statement must have a space between 'if' and the boolean expression"", //allow any title
            messageFormat: ""If statements must contain a space between the 'if' keyword and the boolean expression"", //allow any message
            category: ""Syntax"", //make the category specific
            defaultSeverity: DiagnosticSeverity.Warning, //possible options
            isEnabledByDefault: true);

            public override ImmutableArray<DiagnosticDescriptor> SupportedDiagnostics
            {
                get
                {
                    return ImmutableArray.Create(Rule);
                }
            }

            public override void Initialize(AnalysisContext context)
            {
                context.RegisterSyntaxNodeAction(AnalyzeIfStatement, SyntaxKind.IfStatement);
            }

            private void AnalyzeIfStatement(SyntaxNodeAnalysisContext context)
            {
                var ifStatement = (IfStatementSyntax)context.Node;
                var ifKeyword = ifStatement.IfKeyword;
            if (ifKeyword.HasTrailingTrivia)
            {
            }                /* if (ifKeyword.HasTrailingTrivia)
                {
                }/*
            }
        }
    }";
            VerifyCSharpFix(test, fixtest);
        }
        #endregion

        #region TrailingTriviaCheckIncorrect
        // no if statement
        [Fact]
        public void TrailingCheckIncorrect1()
        {
            var test = @"using System;
            using System.Collections.Generic;
            using System.Collections.Immutable;
            using System.Linq;
            using System.Threading;
            using Microsoft.CodeAnalysis;
            using Microsoft.CodeAnalysis.CSharp;
            using Microsoft.CodeAnalysis.CSharp.Syntax;
            using Microsoft.CodeAnalysis.Diagnostics;
            using Microsoft.CodeAnalysis.Text;

namespace SyntaxNodeAnalyzer
    {
        [DiagnosticAnalyzer(LanguageNames.CSharp)]
        public class SyntaxNodeAnalyzerAnalyzer : DiagnosticAnalyzer
        {
            public const string spacingRuleId = ""IfSpacing"";

        internal static DiagnosticDescriptor Rule = new DiagnosticDescriptor(
            id: spacingRuleId, //make the id specific
            title: ""If statement must have a space between 'if' and the boolean expression"", //allow any title
            messageFormat: ""If statements must contain a space between the 'if' keyword and the boolean expression"", //allow any message
            category: ""Syntax"", //make the category specific
            defaultSeverity: DiagnosticSeverity.Warning, //possible options
            isEnabledByDefault: true);

            public override ImmutableArray<DiagnosticDescriptor> SupportedDiagnostics
            {
                get
                {
                    return ImmutableArray.Create(Rule);
                }
            }

            public override void Initialize(AnalysisContext context)
            {
                context.RegisterSyntaxNodeAction(AnalyzeIfStatement, SyntaxKind.IfStatement);
            }

            private void AnalyzeIfStatement(SyntaxNodeAnalysisContext context)
            {
                var ifStatement = (IfStatementSyntax)context.Node;
                var ifKeyword = ifStatement.IfKeyword;
                (ifKeyword.HasTrailingTrivia)
                {
                }
            }
        }
    }";
            var expected = new DiagnosticResult
            {
                Id = MetaCompilationAnalyzer.TrailingTriviaCheckIncorrect,
                Message = "This statement should be an if statement that checks to see if ifKeyword has trailing trivia",
                Severity = DiagnosticSeverity.Error,
                Locations = new[] { new DiagnosticResultLocation("Test0.cs", 44, 17) }
            };

            VerifyCSharpDiagnostic(test, expected);

            var fixtest = @"using System;
            using System.Collections.Generic;
            using System.Collections.Immutable;
            using System.Linq;
            using System.Threading;
            using Microsoft.CodeAnalysis;
            using Microsoft.CodeAnalysis.CSharp;
            using Microsoft.CodeAnalysis.CSharp.Syntax;
            using Microsoft.CodeAnalysis.Diagnostics;
            using Microsoft.CodeAnalysis.Text;

namespace SyntaxNodeAnalyzer
    {
        [DiagnosticAnalyzer(LanguageNames.CSharp)]
        public class SyntaxNodeAnalyzerAnalyzer : DiagnosticAnalyzer
        {
            public const string spacingRuleId = ""IfSpacing"";

        internal static DiagnosticDescriptor Rule = new DiagnosticDescriptor(
            id: spacingRuleId, //make the id specific
            title: ""If statement must have a space between 'if' and the boolean expression"", //allow any title
            messageFormat: ""If statements must contain a space between the 'if' keyword and the boolean expression"", //allow any message
            category: ""Syntax"", //make the category specific
            defaultSeverity: DiagnosticSeverity.Warning, //possible options
            isEnabledByDefault: true);

            public override ImmutableArray<DiagnosticDescriptor> SupportedDiagnostics
            {
                get
                {
                    return ImmutableArray.Create(Rule);
                }
            }

            public override void Initialize(AnalysisContext context)
            {
                context.RegisterSyntaxNodeAction(AnalyzeIfStatement, SyntaxKind.IfStatement);
            }

            private void AnalyzeIfStatement(SyntaxNodeAnalysisContext context)
            {
                var ifStatement = (IfStatementSyntax)context.Node;
                var ifKeyword = ifStatement.IfKeyword;
            if (ifKeyword.HasTrailingTrivia)
            {
            }

            {
                }
            }
        }
    }";
            VerifyCSharpFix(test, fixtest);
        }

        // misslabeled accessor
        [Fact]
        public void TrailingCheckIncorrect2()
        {
            var test = @"using System;
            using System.Collections.Generic;
            using System.Collections.Immutable;
            using System.Linq;
            using System.Threading;
            using Microsoft.CodeAnalysis;
            using Microsoft.CodeAnalysis.CSharp;
            using Microsoft.CodeAnalysis.CSharp.Syntax;
            using Microsoft.CodeAnalysis.Diagnostics;
            using Microsoft.CodeAnalysis.Text;

namespace SyntaxNodeAnalyzer
    {
        [DiagnosticAnalyzer(LanguageNames.CSharp)]
        public class SyntaxNodeAnalyzerAnalyzer : DiagnosticAnalyzer
        {
            public const string spacingRuleId = ""IfSpacing"";

        internal static DiagnosticDescriptor Rule = new DiagnosticDescriptor(
            id: spacingRuleId, //make the id specific
            title: ""If statement must have a space between 'if' and the boolean expression"", //allow any title
            messageFormat: ""If statements must contain a space between the 'if' keyword and the boolean expression"", //allow any message
            category: ""Syntax"", //make the category specific
            defaultSeverity: DiagnosticSeverity.Warning, //possible options
            isEnabledByDefault: true);

            public override ImmutableArray<DiagnosticDescriptor> SupportedDiagnostics
            {
                get
                {
                    return ImmutableArray.Create(Rule);
                }
            }

            public override void Initialize(AnalysisContext context)
            {
                context.RegisterSyntaxNodeAction(AnalyzeIfStatement, SyntaxKind.IfStatement);
            }

            private void AnalyzeIfStatement(SyntaxNodeAnalysisContext context)
            {
                var ifStatement = (IfStatementSyntax)context.Node;
                var ifKeyword = ifStatement.IfKeyword;
                if (ifStatement.HasTrailingTrivia)
                {
                }
            }
        }
    }";
            var expected = new DiagnosticResult
            {
                Id = MetaCompilationAnalyzer.TrailingTriviaCheckIncorrect,
                Message = "This statement should be an if statement that checks to see if ifKeyword has trailing trivia",
                Severity = DiagnosticSeverity.Error,
                Locations = new[] { new DiagnosticResultLocation("Test0.cs", 44, 17) }
            };

            VerifyCSharpDiagnostic(test, expected);

            var fixtest = @"using System;
            using System.Collections.Generic;
            using System.Collections.Immutable;
            using System.Linq;
            using System.Threading;
            using Microsoft.CodeAnalysis;
            using Microsoft.CodeAnalysis.CSharp;
            using Microsoft.CodeAnalysis.CSharp.Syntax;
            using Microsoft.CodeAnalysis.Diagnostics;
            using Microsoft.CodeAnalysis.Text;

namespace SyntaxNodeAnalyzer
    {
        [DiagnosticAnalyzer(LanguageNames.CSharp)]
        public class SyntaxNodeAnalyzerAnalyzer : DiagnosticAnalyzer
        {
            public const string spacingRuleId = ""IfSpacing"";

        internal static DiagnosticDescriptor Rule = new DiagnosticDescriptor(
            id: spacingRuleId, //make the id specific
            title: ""If statement must have a space between 'if' and the boolean expression"", //allow any title
            messageFormat: ""If statements must contain a space between the 'if' keyword and the boolean expression"", //allow any message
            category: ""Syntax"", //make the category specific
            defaultSeverity: DiagnosticSeverity.Warning, //possible options
            isEnabledByDefault: true);

            public override ImmutableArray<DiagnosticDescriptor> SupportedDiagnostics
            {
                get
                {
                    return ImmutableArray.Create(Rule);
                }
            }

            public override void Initialize(AnalysisContext context)
            {
                context.RegisterSyntaxNodeAction(AnalyzeIfStatement, SyntaxKind.IfStatement);
            }

            private void AnalyzeIfStatement(SyntaxNodeAnalysisContext context)
            {
                var ifStatement = (IfStatementSyntax)context.Node;
                var ifKeyword = ifStatement.IfKeyword;
            if (ifKeyword.HasTrailingTrivia)
            {
            }
        }
        }
    }";
            VerifyCSharpFix(test, fixtest);
        }

        // Doesnt access HasTrailingTrivia
        [Fact]
        public void TrailingCheckIncorrect3()
        {
            var test = @"using System;
            using System.Collections.Generic;
            using System.Collections.Immutable;
            using System.Linq;
            using System.Threading;
            using Microsoft.CodeAnalysis;
            using Microsoft.CodeAnalysis.CSharp;
            using Microsoft.CodeAnalysis.CSharp.Syntax;
            using Microsoft.CodeAnalysis.Diagnostics;
            using Microsoft.CodeAnalysis.Text;

namespace SyntaxNodeAnalyzer
    {
        [DiagnosticAnalyzer(LanguageNames.CSharp)]
        public class SyntaxNodeAnalyzerAnalyzer : DiagnosticAnalyzer
        {
            public const string spacingRuleId = ""IfSpacing"";

        internal static DiagnosticDescriptor Rule = new DiagnosticDescriptor(
            id: spacingRuleId, //make the id specific
            title: ""If statement must have a space between 'if' and the boolean expression"", //allow any title
            messageFormat: ""If statements must contain a space between the 'if' keyword and the boolean expression"", //allow any message
            category: ""Syntax"", //make the category specific
            defaultSeverity: DiagnosticSeverity.Warning, //possible options
            isEnabledByDefault: true);

            public override ImmutableArray<DiagnosticDescriptor> SupportedDiagnostics
            {
                get
                {
                    return ImmutableArray.Create(Rule);
                }
            }

            public override void Initialize(AnalysisContext context)
            {
                context.RegisterSyntaxNodeAction(AnalyzeIfStatement, SyntaxKind.IfStatement);
            }

            private void AnalyzeIfStatement(SyntaxNodeAnalysisContext context)
            {
                var ifStatement = (IfStatementSyntax)context.Node;
                var ifKeyword = ifStatement.IfKeyword;
                if (ifKeyword.HasLeadingTrivia)
                {
                }
            }
        }
    }";
            var expected = new DiagnosticResult
            {
                Id = MetaCompilationAnalyzer.TrailingTriviaCheckIncorrect,
                Message = "This statement should be an if statement that checks to see if ifKeyword has trailing trivia",
                Severity = DiagnosticSeverity.Error,
                Locations = new[] { new DiagnosticResultLocation("Test0.cs", 44, 17) }
            };

            VerifyCSharpDiagnostic(test, expected);

            var fixtest = @"using System;
            using System.Collections.Generic;
            using System.Collections.Immutable;
            using System.Linq;
            using System.Threading;
            using Microsoft.CodeAnalysis;
            using Microsoft.CodeAnalysis.CSharp;
            using Microsoft.CodeAnalysis.CSharp.Syntax;
            using Microsoft.CodeAnalysis.Diagnostics;
            using Microsoft.CodeAnalysis.Text;

namespace SyntaxNodeAnalyzer
    {
        [DiagnosticAnalyzer(LanguageNames.CSharp)]
        public class SyntaxNodeAnalyzerAnalyzer : DiagnosticAnalyzer
        {
            public const string spacingRuleId = ""IfSpacing"";

        internal static DiagnosticDescriptor Rule = new DiagnosticDescriptor(
            id: spacingRuleId, //make the id specific
            title: ""If statement must have a space between 'if' and the boolean expression"", //allow any title
            messageFormat: ""If statements must contain a space between the 'if' keyword and the boolean expression"", //allow any message
            category: ""Syntax"", //make the category specific
            defaultSeverity: DiagnosticSeverity.Warning, //possible options
            isEnabledByDefault: true);

            public override ImmutableArray<DiagnosticDescriptor> SupportedDiagnostics
            {
                get
                {
                    return ImmutableArray.Create(Rule);
                }
            }

            public override void Initialize(AnalysisContext context)
            {
                context.RegisterSyntaxNodeAction(AnalyzeIfStatement, SyntaxKind.IfStatement);
            }

            private void AnalyzeIfStatement(SyntaxNodeAnalysisContext context)
            {
                var ifStatement = (IfStatementSyntax)context.Node;
                var ifKeyword = ifStatement.IfKeyword;
            if (ifKeyword.HasTrailingTrivia)
            {
            }
        }
        }
    }";
            VerifyCSharpFix(test, fixtest);
        }

        // throw statement
        [Fact]
        public void TrailingCheckIncorrec4()
        {
            var test = @"using System.Collections.Immutable;
            using Microsoft.CodeAnalysis;
            using Microsoft.CodeAnalysis.CSharp;
            using Microsoft.CodeAnalysis.CSharp.Syntax;
            using Microsoft.CodeAnalysis.Diagnostics;

namespace SyntaxNodeAnalyzer
    {
        [DiagnosticAnalyzer(LanguageNames.CSharp)]
        public class SyntaxNodeAnalyzerAnalyzer : DiagnosticAnalyzer
        {
            public const string spacingRuleId = ""IfSpacing"";

        internal static DiagnosticDescriptor Rule = new DiagnosticDescriptor(
            id: spacingRuleId, //make the id specific
            title: ""If statement must have a space between 'if' and the boolean expression"", //allow any title
            messageFormat: ""If statements must contain a space between the 'if' keyword and the boolean expression"", //allow any message
            category: ""Syntax"", //make the category specific
            defaultSeverity: DiagnosticSeverity.Warning, //possible options
            isEnabledByDefault: true);

            public override ImmutableArray<DiagnosticDescriptor> SupportedDiagnostics
            {
                get
                {
                    return ImmutableArray.Create(Rule);
                }
            }

            public override void Initialize(AnalysisContext context)
            {
                context.RegisterSyntaxNodeAction(AnalyzeIfStatement, SyntaxKind.IfStatement);
            }

            private void AnalyzeIfStatement(SyntaxNodeAnalysisContext context)
            {
                var ifStatement = (IfStatementSyntax)context.Node;
                var ifKeyword = ifStatement.IfKeyword;
                throw new NotImplementedException();
            }
        }
    }";
            var expected = new DiagnosticResult
            {
                Id = MetaCompilationAnalyzer.TrailingTriviaCheckIncorrect,
                Message = "This statement should be an if statement that checks to see if ifKeyword has trailing trivia",
                Severity = DiagnosticSeverity.Error,
                Locations = new[] { new DiagnosticResultLocation("Test0.cs", 39, 17) }
            };

            VerifyCSharpDiagnostic(test, expected);

            var fixtest = @"using System.Collections.Immutable;
            using Microsoft.CodeAnalysis;
            using Microsoft.CodeAnalysis.CSharp;
            using Microsoft.CodeAnalysis.CSharp.Syntax;
            using Microsoft.CodeAnalysis.Diagnostics;

namespace SyntaxNodeAnalyzer
    {
        [DiagnosticAnalyzer(LanguageNames.CSharp)]
        public class SyntaxNodeAnalyzerAnalyzer : DiagnosticAnalyzer
        {
            public const string spacingRuleId = ""IfSpacing"";

        internal static DiagnosticDescriptor Rule = new DiagnosticDescriptor(
            id: spacingRuleId, //make the id specific
            title: ""If statement must have a space between 'if' and the boolean expression"", //allow any title
            messageFormat: ""If statements must contain a space between the 'if' keyword and the boolean expression"", //allow any message
            category: ""Syntax"", //make the category specific
            defaultSeverity: DiagnosticSeverity.Warning, //possible options
            isEnabledByDefault: true);

            public override ImmutableArray<DiagnosticDescriptor> SupportedDiagnostics
            {
                get
                {
                    return ImmutableArray.Create(Rule);
                }
            }

            public override void Initialize(AnalysisContext context)
            {
                context.RegisterSyntaxNodeAction(AnalyzeIfStatement, SyntaxKind.IfStatement);
            }

            private void AnalyzeIfStatement(SyntaxNodeAnalysisContext context)
            {
                var ifStatement = (IfStatementSyntax)context.Node;
                var ifKeyword = ifStatement.IfKeyword;
            if (ifKeyword.HasTrailingTrivia)
            {
            }
        }
        }
    }";
            VerifyCSharpFix(test, fixtest);
        }

        // statements below incorrect statement
        [Fact]
        public void TrailingCheckIncorrect5()
        {
            var test = @"using System.Collections.Immutable;
            using Microsoft.CodeAnalysis;
            using Microsoft.CodeAnalysis.CSharp;
            using Microsoft.CodeAnalysis.CSharp.Syntax;
            using Microsoft.CodeAnalysis.Diagnostics;

namespace SyntaxNodeAnalyzer
    {
        [DiagnosticAnalyzer(LanguageNames.CSharp)]
        public class SyntaxNodeAnalyzerAnalyzer : DiagnosticAnalyzer
        {
            public const string spacingRuleId = ""IfSpacing"";

        internal static DiagnosticDescriptor Rule = new DiagnosticDescriptor(
            id: spacingRuleId, //make the id specific
            title: ""If statement must have a space between 'if' and the boolean expression"", //allow any title
            messageFormat: ""If statements must contain a space between the 'if' keyword and the boolean expression"", //allow any message
            category: ""Syntax"", //make the category specific
            defaultSeverity: DiagnosticSeverity.Warning, //possible options
            isEnabledByDefault: true);

            public override ImmutableArray<DiagnosticDescriptor> SupportedDiagnostics
            {
                get
                {
                    return ImmutableArray.Create(Rule);
                }
            }

            public override void Initialize(AnalysisContext context)
            {
                context.RegisterSyntaxNodeAction(AnalyzeIfStatement, SyntaxKind.IfStatement);
            }

            private void AnalyzeIfStatement(SyntaxNodeAnalysisContext context)
            {
                var ifStatement = (IfStatementSyntax)context.Node;
                var ifKeyword = ifStatement.IfKeyword;
                if (ifKeyword.HasLeadingTrivia)
                {
                }
                var openParen = ifStatement.OpenParenToken;
            }
        }
    }";
            var expected = new DiagnosticResult
            {
                Id = MetaCompilationAnalyzer.TrailingTriviaCheckIncorrect,
                Message = "This statement should be an if statement that checks to see if ifKeyword has trailing trivia",
                Severity = DiagnosticSeverity.Error,
                Locations = new[] { new DiagnosticResultLocation("Test0.cs", 39, 17) }
            };

            VerifyCSharpDiagnostic(test, expected);

            var fixtest = @"using System.Collections.Immutable;
            using Microsoft.CodeAnalysis;
            using Microsoft.CodeAnalysis.CSharp;
            using Microsoft.CodeAnalysis.CSharp.Syntax;
            using Microsoft.CodeAnalysis.Diagnostics;

namespace SyntaxNodeAnalyzer
    {
        [DiagnosticAnalyzer(LanguageNames.CSharp)]
        public class SyntaxNodeAnalyzerAnalyzer : DiagnosticAnalyzer
        {
            public const string spacingRuleId = ""IfSpacing"";

        internal static DiagnosticDescriptor Rule = new DiagnosticDescriptor(
            id: spacingRuleId, //make the id specific
            title: ""If statement must have a space between 'if' and the boolean expression"", //allow any title
            messageFormat: ""If statements must contain a space between the 'if' keyword and the boolean expression"", //allow any message
            category: ""Syntax"", //make the category specific
            defaultSeverity: DiagnosticSeverity.Warning, //possible options
            isEnabledByDefault: true);

            public override ImmutableArray<DiagnosticDescriptor> SupportedDiagnostics
            {
                get
                {
                    return ImmutableArray.Create(Rule);
                }
            }

            public override void Initialize(AnalysisContext context)
            {
                context.RegisterSyntaxNodeAction(AnalyzeIfStatement, SyntaxKind.IfStatement);
            }

            private void AnalyzeIfStatement(SyntaxNodeAnalysisContext context)
            {
                var ifStatement = (IfStatementSyntax)context.Node;
                var ifKeyword = ifStatement.IfKeyword;
            if (ifKeyword.HasTrailingTrivia)
            {
            }

            var openParen = ifStatement.OpenParenToken;
            }
        }
    }";
            VerifyCSharpFix(test, fixtest);
        }

        // statements within if block
        [Fact]
        public void TrailingCheckIncorrect6()
        {
            var test = @"using System.Collections.Immutable;
            using Microsoft.CodeAnalysis;
            using Microsoft.CodeAnalysis.CSharp;
            using Microsoft.CodeAnalysis.CSharp.Syntax;
            using Microsoft.CodeAnalysis.Diagnostics;

namespace SyntaxNodeAnalyzer
    {
        [DiagnosticAnalyzer(LanguageNames.CSharp)]
        public class SyntaxNodeAnalyzerAnalyzer : DiagnosticAnalyzer
        {
            public const string spacingRuleId = ""IfSpacing"";

        internal static DiagnosticDescriptor Rule = new DiagnosticDescriptor(
            id: spacingRuleId, //make the id specific
            title: ""If statement must have a space between 'if' and the boolean expression"", //allow any title
            messageFormat: ""If statements must contain a space between the 'if' keyword and the boolean expression"", //allow any message
            category: ""Syntax"", //make the category specific
            defaultSeverity: DiagnosticSeverity.Warning, //possible options
            isEnabledByDefault: true);

            public override ImmutableArray<DiagnosticDescriptor> SupportedDiagnostics
            {
                get
                {
                    return ImmutableArray.Create(Rule);
                }
            }

            public override void Initialize(AnalysisContext context)
            {
                context.RegisterSyntaxNodeAction(AnalyzeIfStatement, SyntaxKind.IfStatement);
            }

            private void AnalyzeIfStatement(SyntaxNodeAnalysisContext context)
            {
                var ifStatement = (IfStatementSyntax)context.Node;
                var ifKeyword = ifStatement.IfKeyword;
                if (ifKeyword.HasLeadingTrivia)
                {
                    var trailingTrivia = ifKeyword.TrailingTrivia.Last();
                }
            }
        }
    }";
            var expected = new DiagnosticResult
            {
                Id = MetaCompilationAnalyzer.TrailingTriviaCheckIncorrect,
                Message = "This statement should be an if statement that checks to see if ifKeyword has trailing trivia",
                Severity = DiagnosticSeverity.Error,
                Locations = new[] { new DiagnosticResultLocation("Test0.cs", 39, 17) }
            };

            VerifyCSharpDiagnostic(test, expected);

            var fixtest = @"using System.Collections.Immutable;
            using Microsoft.CodeAnalysis;
            using Microsoft.CodeAnalysis.CSharp;
            using Microsoft.CodeAnalysis.CSharp.Syntax;
            using Microsoft.CodeAnalysis.Diagnostics;

namespace SyntaxNodeAnalyzer
    {
        [DiagnosticAnalyzer(LanguageNames.CSharp)]
        public class SyntaxNodeAnalyzerAnalyzer : DiagnosticAnalyzer
        {
            public const string spacingRuleId = ""IfSpacing"";

        internal static DiagnosticDescriptor Rule = new DiagnosticDescriptor(
            id: spacingRuleId, //make the id specific
            title: ""If statement must have a space between 'if' and the boolean expression"", //allow any title
            messageFormat: ""If statements must contain a space between the 'if' keyword and the boolean expression"", //allow any message
            category: ""Syntax"", //make the category specific
            defaultSeverity: DiagnosticSeverity.Warning, //possible options
            isEnabledByDefault: true);

            public override ImmutableArray<DiagnosticDescriptor> SupportedDiagnostics
            {
                get
                {
                    return ImmutableArray.Create(Rule);
                }
            }

            public override void Initialize(AnalysisContext context)
            {
                context.RegisterSyntaxNodeAction(AnalyzeIfStatement, SyntaxKind.IfStatement);
            }

            private void AnalyzeIfStatement(SyntaxNodeAnalysisContext context)
            {
                var ifStatement = (IfStatementSyntax)context.Node;
                var ifKeyword = ifStatement.IfKeyword;
            if (ifKeyword.HasTrailingTrivia)
            {
                var trailingTrivia = ifKeyword.TrailingTrivia.Last();
            }
        }
        }
    }";
            VerifyCSharpFix(test, fixtest);
        }

        // incorrect statement is next if statement
        [Fact]
        public void TrailingCheckIncorrect7()
        {
            var test = @"using System.Collections.Immutable;
            using Microsoft.CodeAnalysis;
            using Microsoft.CodeAnalysis.CSharp;
            using Microsoft.CodeAnalysis.CSharp.Syntax;
            using Microsoft.CodeAnalysis.Diagnostics;

namespace SyntaxNodeAnalyzer
    {
        [DiagnosticAnalyzer(LanguageNames.CSharp)]
        public class SyntaxNodeAnalyzerAnalyzer : DiagnosticAnalyzer
        {
            public const string spacingRuleId = ""IfSpacing"";

        internal static DiagnosticDescriptor Rule = new DiagnosticDescriptor(
            id: spacingRuleId, //make the id specific
            title: ""If statement must have a space between 'if' and the boolean expression"", //allow any title
            messageFormat: ""If statements must contain a space between the 'if' keyword and the boolean expression"", //allow any message
            category: ""Syntax"", //make the category specific
            defaultSeverity: DiagnosticSeverity.Warning, //possible options
            isEnabledByDefault: true);

            public override ImmutableArray<DiagnosticDescriptor> SupportedDiagnostics
            {
                get
                {
                    return ImmutableArray.Create(Rule);
                }
            }

            public override void Initialize(AnalysisContext context)
            {
                context.RegisterSyntaxNodeAction(AnalyzeIfStatement, SyntaxKind.IfStatement);
            }

            private void AnalyzeIfStatement(SyntaxNodeAnalysisContext context)
            {
                var ifStatement = (IfStatementSyntax)context.Node;
                var ifKeyword = ifStatement.IfKeyword;
                if (trailingTrivia.Kind() == SyntaxKind.WhitespaceTrivia)
                {
                }
            }
        }
    }";
            var expected = new DiagnosticResult
            {
                Id = MetaCompilationAnalyzer.TrailingTriviaCheckIncorrect,
                Message = "This statement should be an if statement that checks to see if ifKeyword has trailing trivia",
                Severity = DiagnosticSeverity.Error,
                Locations = new[] { new DiagnosticResultLocation("Test0.cs", 39, 17) }
            };

            VerifyCSharpDiagnostic(test, expected);

            var fixtest = @"using System.Collections.Immutable;
            using Microsoft.CodeAnalysis;
            using Microsoft.CodeAnalysis.CSharp;
            using Microsoft.CodeAnalysis.CSharp.Syntax;
            using Microsoft.CodeAnalysis.Diagnostics;

namespace SyntaxNodeAnalyzer
    {
        [DiagnosticAnalyzer(LanguageNames.CSharp)]
        public class SyntaxNodeAnalyzerAnalyzer : DiagnosticAnalyzer
        {
            public const string spacingRuleId = ""IfSpacing"";

        internal static DiagnosticDescriptor Rule = new DiagnosticDescriptor(
            id: spacingRuleId, //make the id specific
            title: ""If statement must have a space between 'if' and the boolean expression"", //allow any title
            messageFormat: ""If statements must contain a space between the 'if' keyword and the boolean expression"", //allow any message
            category: ""Syntax"", //make the category specific
            defaultSeverity: DiagnosticSeverity.Warning, //possible options
            isEnabledByDefault: true);

            public override ImmutableArray<DiagnosticDescriptor> SupportedDiagnostics
            {
                get
                {
                    return ImmutableArray.Create(Rule);
                }
            }

            public override void Initialize(AnalysisContext context)
            {
                context.RegisterSyntaxNodeAction(AnalyzeIfStatement, SyntaxKind.IfStatement);
            }

            private void AnalyzeIfStatement(SyntaxNodeAnalysisContext context)
            {
                var ifStatement = (IfStatementSyntax)context.Node;
                var ifKeyword = ifStatement.IfKeyword;
            if (ifKeyword.HasTrailingTrivia)
            {
            }
        }
        }
    }";
            VerifyCSharpFix(test, fixtest);
        }
        #endregion

        #region TrailingTriviaVarMissing
        // no variable declaration
        [Fact]
        public void TrailingVarMissing1()
        {
            var test = @"using System.Collections.Immutable;
            using Microsoft.CodeAnalysis;
            using Microsoft.CodeAnalysis.CSharp;
            using Microsoft.CodeAnalysis.CSharp.Syntax;
            using Microsoft.CodeAnalysis.Diagnostics;

namespace SyntaxNodeAnalyzer
    {
        [DiagnosticAnalyzer(LanguageNames.CSharp)]
        public class SyntaxNodeAnalyzerAnalyzer : DiagnosticAnalyzer
        {
            public const string spacingRuleId = ""IfSpacing"";

        internal static DiagnosticDescriptor Rule = new DiagnosticDescriptor(
            id: spacingRuleId, //make the id specific
            title: ""If statement must have a space between 'if' and the boolean expression"", //allow any title
            messageFormat: ""If statements must contain a space between the 'if' keyword and the boolean expression"", //allow any message
            category: ""Syntax"", //make the category specific
            defaultSeverity: DiagnosticSeverity.Warning, //possible options
            isEnabledByDefault: true);

            public override ImmutableArray<DiagnosticDescriptor> SupportedDiagnostics
            {
                get
                {
                    return ImmutableArray.Create(Rule);
                }
            }

            public override void Initialize(AnalysisContext context)
            {
                context.RegisterSyntaxNodeAction(AnalyzeIfStatement, SyntaxKind.IfStatement);
            }

            private void AnalyzeIfStatement(SyntaxNodeAnalysisContext context)
            {
                var ifStatement = (IfStatementSyntax)context.Node;
                var ifKeyword = ifStatement.IfKeyword;
                if (ifKeyword.HasTrailingTrivia)
                {
                }
            }
        }
    }";
            var expected = new DiagnosticResult
            {
                Id = MetaCompilationAnalyzer.TrailingTriviaVarMissing,
                Message = "The fourth step is to extract the last trailing trivia of ifKeyword into a variable",
                Severity = DiagnosticSeverity.Error,
                Locations = new[] { new DiagnosticResultLocation("Test0.cs", 40, 17) }
            };

            VerifyCSharpDiagnostic(test, expected);

            var fixtest = @"using System.Collections.Immutable;
            using Microsoft.CodeAnalysis;
            using Microsoft.CodeAnalysis.CSharp;
            using Microsoft.CodeAnalysis.CSharp.Syntax;
            using Microsoft.CodeAnalysis.Diagnostics;

namespace SyntaxNodeAnalyzer
    {
        [DiagnosticAnalyzer(LanguageNames.CSharp)]
        public class SyntaxNodeAnalyzerAnalyzer : DiagnosticAnalyzer
        {
            public const string spacingRuleId = ""IfSpacing"";

        internal static DiagnosticDescriptor Rule = new DiagnosticDescriptor(
            id: spacingRuleId, //make the id specific
            title: ""If statement must have a space between 'if' and the boolean expression"", //allow any title
            messageFormat: ""If statements must contain a space between the 'if' keyword and the boolean expression"", //allow any message
            category: ""Syntax"", //make the category specific
            defaultSeverity: DiagnosticSeverity.Warning, //possible options
            isEnabledByDefault: true);

            public override ImmutableArray<DiagnosticDescriptor> SupportedDiagnostics
            {
                get
                {
                    return ImmutableArray.Create(Rule);
                }
            }

            public override void Initialize(AnalysisContext context)
            {
                context.RegisterSyntaxNodeAction(AnalyzeIfStatement, SyntaxKind.IfStatement);
            }

            private void AnalyzeIfStatement(SyntaxNodeAnalysisContext context)
            {
                var ifStatement = (IfStatementSyntax)context.Node;
                var ifKeyword = ifStatement.IfKeyword;
                if (ifKeyword.HasTrailingTrivia)
                {
                var trailingTrivia = ifKeyword.TrailingTrivia.Last();
            }
            }
        }
    }";
            VerifyCSharpFix(test, fixtest);
        }

        // statement below if block
        [Fact]
        public void TrailingVarMissing2()
        {
            var test = @"using System.Collections.Immutable;
            using Microsoft.CodeAnalysis;
            using Microsoft.CodeAnalysis.CSharp;
            using Microsoft.CodeAnalysis.CSharp.Syntax;
            using Microsoft.CodeAnalysis.Diagnostics;

namespace SyntaxNodeAnalyzer
    {
        [DiagnosticAnalyzer(LanguageNames.CSharp)]
        public class SyntaxNodeAnalyzerAnalyzer : DiagnosticAnalyzer
        {
            public const string spacingRuleId = ""IfSpacing"";

        internal static DiagnosticDescriptor Rule = new DiagnosticDescriptor(
            id: spacingRuleId, //make the id specific
            title: ""If statement must have a space between 'if' and the boolean expression"", //allow any title
            messageFormat: ""If statements must contain a space between the 'if' keyword and the boolean expression"", //allow any message
            category: ""Syntax"", //make the category specific
            defaultSeverity: DiagnosticSeverity.Warning, //possible options
            isEnabledByDefault: true);

            public override ImmutableArray<DiagnosticDescriptor> SupportedDiagnostics
            {
                get
                {
                    return ImmutableArray.Create(Rule);
                }
            }

            public override void Initialize(AnalysisContext context)
            {
                context.RegisterSyntaxNodeAction(AnalyzeIfStatement, SyntaxKind.IfStatement);
            }

            private void AnalyzeIfStatement(SyntaxNodeAnalysisContext context)
            {
                var ifStatement = (IfStatementSyntax)context.Node;
                var ifKeyword = ifStatement.IfKeyword;
                if (ifKeyword.HasTrailingTrivia)
                {
                }
                var trailing = ifKeyword.TrailingTrivia.Last();
            }
        }
    }";
            var expected = new DiagnosticResult
            {
                Id = MetaCompilationAnalyzer.TrailingTriviaVarMissing,
                Message = "The fourth step is to extract the last trailing trivia of ifKeyword into a variable",
                Severity = DiagnosticSeverity.Error,
                Locations = new[] { new DiagnosticResultLocation("Test0.cs", 40, 17) }
            };

            VerifyCSharpDiagnostic(test, expected);

            var fixtest = @"using System.Collections.Immutable;
            using Microsoft.CodeAnalysis;
            using Microsoft.CodeAnalysis.CSharp;
            using Microsoft.CodeAnalysis.CSharp.Syntax;
            using Microsoft.CodeAnalysis.Diagnostics;

namespace SyntaxNodeAnalyzer
    {
        [DiagnosticAnalyzer(LanguageNames.CSharp)]
        public class SyntaxNodeAnalyzerAnalyzer : DiagnosticAnalyzer
        {
            public const string spacingRuleId = ""IfSpacing"";

        internal static DiagnosticDescriptor Rule = new DiagnosticDescriptor(
            id: spacingRuleId, //make the id specific
            title: ""If statement must have a space between 'if' and the boolean expression"", //allow any title
            messageFormat: ""If statements must contain a space between the 'if' keyword and the boolean expression"", //allow any message
            category: ""Syntax"", //make the category specific
            defaultSeverity: DiagnosticSeverity.Warning, //possible options
            isEnabledByDefault: true);

            public override ImmutableArray<DiagnosticDescriptor> SupportedDiagnostics
            {
                get
                {
                    return ImmutableArray.Create(Rule);
                }
            }

            public override void Initialize(AnalysisContext context)
            {
                context.RegisterSyntaxNodeAction(AnalyzeIfStatement, SyntaxKind.IfStatement);
            }

            private void AnalyzeIfStatement(SyntaxNodeAnalysisContext context)
            {
                var ifStatement = (IfStatementSyntax)context.Node;
                var ifKeyword = ifStatement.IfKeyword;
                if (ifKeyword.HasTrailingTrivia)
                {
                var trailingTrivia = ifKeyword.TrailingTrivia.Last();
            }
                var trailing = ifKeyword.TrailingTrivia.Last();
            }
        }
    }";
            VerifyCSharpFix(test, fixtest);
        }

        // declaration in comments
        [Fact]
        public void TrailingVarMissing3()
        {
            var test = @"using System.Collections.Immutable;
            using Microsoft.CodeAnalysis;
            using Microsoft.CodeAnalysis.CSharp;
            using Microsoft.CodeAnalysis.CSharp.Syntax;
            using Microsoft.CodeAnalysis.Diagnostics;

namespace SyntaxNodeAnalyzer
    {
        [DiagnosticAnalyzer(LanguageNames.CSharp)]
        public class SyntaxNodeAnalyzerAnalyzer : DiagnosticAnalyzer
        {
            public const string spacingRuleId = ""IfSpacing"";

        internal static DiagnosticDescriptor Rule = new DiagnosticDescriptor(
            id: spacingRuleId, //make the id specific
            title: ""If statement must have a space between 'if' and the boolean expression"", //allow any title
            messageFormat: ""If statements must contain a space between the 'if' keyword and the boolean expression"", //allow any message
            category: ""Syntax"", //make the category specific
            defaultSeverity: DiagnosticSeverity.Warning, //possible options
            isEnabledByDefault: true);

            public override ImmutableArray<DiagnosticDescriptor> SupportedDiagnostics
            {
                get
                {
                    return ImmutableArray.Create(Rule);
                }
            }

            public override void Initialize(AnalysisContext context)
            {
                context.RegisterSyntaxNodeAction(AnalyzeIfStatement, SyntaxKind.IfStatement);
            }

            private void AnalyzeIfStatement(SyntaxNodeAnalysisContext context)
            {
                var ifStatement = (IfStatementSyntax)context.Node;
                var ifKeyword = ifStatement.IfKeyword;
                if (ifKeyword.HasTrailingTrivia)
                {
                    //var trailingTrivia = ifKeyword.TrailingTrivia.Last();
                }
            }
        }
    }";
            var expected = new DiagnosticResult
            {
                Id = MetaCompilationAnalyzer.TrailingTriviaVarMissing,
                Message = "The fourth step is to extract the last trailing trivia of ifKeyword into a variable",
                Severity = DiagnosticSeverity.Error,
                Locations = new[] { new DiagnosticResultLocation("Test0.cs", 40, 17) }
            };

            VerifyCSharpDiagnostic(test, expected);

            var fixtest = @"using System.Collections.Immutable;
            using Microsoft.CodeAnalysis;
            using Microsoft.CodeAnalysis.CSharp;
            using Microsoft.CodeAnalysis.CSharp.Syntax;
            using Microsoft.CodeAnalysis.Diagnostics;

namespace SyntaxNodeAnalyzer
    {
        [DiagnosticAnalyzer(LanguageNames.CSharp)]
        public class SyntaxNodeAnalyzerAnalyzer : DiagnosticAnalyzer
        {
            public const string spacingRuleId = ""IfSpacing"";

        internal static DiagnosticDescriptor Rule = new DiagnosticDescriptor(
            id: spacingRuleId, //make the id specific
            title: ""If statement must have a space between 'if' and the boolean expression"", //allow any title
            messageFormat: ""If statements must contain a space between the 'if' keyword and the boolean expression"", //allow any message
            category: ""Syntax"", //make the category specific
            defaultSeverity: DiagnosticSeverity.Warning, //possible options
            isEnabledByDefault: true);

            public override ImmutableArray<DiagnosticDescriptor> SupportedDiagnostics
            {
                get
                {
                    return ImmutableArray.Create(Rule);
                }
            }

            public override void Initialize(AnalysisContext context)
            {
                context.RegisterSyntaxNodeAction(AnalyzeIfStatement, SyntaxKind.IfStatement);
            }

            private void AnalyzeIfStatement(SyntaxNodeAnalysisContext context)
            {
                var ifStatement = (IfStatementSyntax)context.Node;
                var ifKeyword = ifStatement.IfKeyword;
                if (ifKeyword.HasTrailingTrivia)
                {
                var trailingTrivia = ifKeyword.TrailingTrivia.Last();
                //var trailingTrivia = ifKeyword.TrailingTrivia.Last();
            }
            }
        }
    }";
            VerifyCSharpFix(test, fixtest);
        }
        #endregion

        #region TrailingTriviaVarIncorrect
        // not initialized
        [Fact]
        public void TrailingVarIncorrect1()
        {
            var test = @"using System.Collections.Immutable;
            using Microsoft.CodeAnalysis;
            using Microsoft.CodeAnalysis.CSharp;
            using Microsoft.CodeAnalysis.CSharp.Syntax;
            using Microsoft.CodeAnalysis.Diagnostics;

namespace SyntaxNodeAnalyzer
    {
        [DiagnosticAnalyzer(LanguageNames.CSharp)]
        public class SyntaxNodeAnalyzerAnalyzer : DiagnosticAnalyzer
        {
            public const string spacingRuleId = ""IfSpacing"";

        internal static DiagnosticDescriptor Rule = new DiagnosticDescriptor(
            id: spacingRuleId, //make the id specific
            title: ""If statement must have a space between 'if' and the boolean expression"", //allow any title
            messageFormat: ""If statements must contain a space between the 'if' keyword and the boolean expression"", //allow any message
            category: ""Syntax"", //make the category specific
            defaultSeverity: DiagnosticSeverity.Warning, //possible options
            isEnabledByDefault: true);

            public override ImmutableArray<DiagnosticDescriptor> SupportedDiagnostics
            {
                get
                {
                    return ImmutableArray.Create(Rule);
                }
            }

            public override void Initialize(AnalysisContext context)
            {
                context.RegisterSyntaxNodeAction(AnalyzeIfStatement, SyntaxKind.IfStatement);
            }

            private void AnalyzeIfStatement(SyntaxNodeAnalysisContext context)
            {
                var ifStatement = (IfStatementSyntax)context.Node;
                var ifKeyword = ifStatement.IfKeyword;
                if (ifKeyword.HasTrailingTrivia)
                {
                    var trailingTrivia;
                }
            }
        }
    }";
            var expected = new DiagnosticResult
            {
                Id = MetaCompilationAnalyzer.TrailingTriviaVarIncorrect,
                Message = "This statement should extract the last trailing trivia of ifKeyword into a variable",
                Severity = DiagnosticSeverity.Error,
                Locations = new[] { new DiagnosticResultLocation("Test0.cs", 41, 21) }
            };

            VerifyCSharpDiagnostic(test, expected);

            var fixtest = @"using System.Collections.Immutable;
            using Microsoft.CodeAnalysis;
            using Microsoft.CodeAnalysis.CSharp;
            using Microsoft.CodeAnalysis.CSharp.Syntax;
            using Microsoft.CodeAnalysis.Diagnostics;

namespace SyntaxNodeAnalyzer
    {
        [DiagnosticAnalyzer(LanguageNames.CSharp)]
        public class SyntaxNodeAnalyzerAnalyzer : DiagnosticAnalyzer
        {
            public const string spacingRuleId = ""IfSpacing"";

        internal static DiagnosticDescriptor Rule = new DiagnosticDescriptor(
            id: spacingRuleId, //make the id specific
            title: ""If statement must have a space between 'if' and the boolean expression"", //allow any title
            messageFormat: ""If statements must contain a space between the 'if' keyword and the boolean expression"", //allow any message
            category: ""Syntax"", //make the category specific
            defaultSeverity: DiagnosticSeverity.Warning, //possible options
            isEnabledByDefault: true);

            public override ImmutableArray<DiagnosticDescriptor> SupportedDiagnostics
            {
                get
                {
                    return ImmutableArray.Create(Rule);
                }
            }

            public override void Initialize(AnalysisContext context)
            {
                context.RegisterSyntaxNodeAction(AnalyzeIfStatement, SyntaxKind.IfStatement);
            }

            private void AnalyzeIfStatement(SyntaxNodeAnalysisContext context)
            {
                var ifStatement = (IfStatementSyntax)context.Node;
                var ifKeyword = ifStatement.IfKeyword;
                if (ifKeyword.HasTrailingTrivia)
                {
                var trailingTrivia = ifKeyword.TrailingTrivia.Last();
            }
            }
        }
    }";
            VerifyCSharpFix(test, fixtest);
        }

        // no member access expressions
        [Fact]
        public void TrailingVarIncorrect2()
        {
            var test = @"using System.Collections.Immutable;
            using Microsoft.CodeAnalysis;
            using Microsoft.CodeAnalysis.CSharp;
            using Microsoft.CodeAnalysis.CSharp.Syntax;
            using Microsoft.CodeAnalysis.Diagnostics;

namespace SyntaxNodeAnalyzer
    {
        [DiagnosticAnalyzer(LanguageNames.CSharp)]
        public class SyntaxNodeAnalyzerAnalyzer : DiagnosticAnalyzer
        {
            public const string spacingRuleId = ""IfSpacing"";

        internal static DiagnosticDescriptor Rule = new DiagnosticDescriptor(
            id: spacingRuleId, //make the id specific
            title: ""If statement must have a space between 'if' and the boolean expression"", //allow any title
            messageFormat: ""If statements must contain a space between the 'if' keyword and the boolean expression"", //allow any message
            category: ""Syntax"", //make the category specific
            defaultSeverity: DiagnosticSeverity.Warning, //possible options
            isEnabledByDefault: true);

            public override ImmutableArray<DiagnosticDescriptor> SupportedDiagnostics
            {
                get
                {
                    return ImmutableArray.Create(Rule);
                }
            }

            public override void Initialize(AnalysisContext context)
            {
                context.RegisterSyntaxNodeAction(AnalyzeIfStatement, SyntaxKind.IfStatement);
            }

            private void AnalyzeIfStatement(SyntaxNodeAnalysisContext context)
            {
                var ifStatement = (IfStatementSyntax)context.Node;
                var ifKeyword = ifStatement.IfKeyword;
                if (ifKeyword.HasTrailingTrivia)
                {
                    var trailingTrivia = ifKeyword;
                }
            }
        }
    }";
            var expected = new DiagnosticResult
            {
                Id = MetaCompilationAnalyzer.TrailingTriviaVarIncorrect,
                Message = "This statement should extract the last trailing trivia of ifKeyword into a variable",
                Severity = DiagnosticSeverity.Error,
                Locations = new[] { new DiagnosticResultLocation("Test0.cs", 41, 21) }
            };

            VerifyCSharpDiagnostic(test, expected);

            var fixtest = @"using System.Collections.Immutable;
            using Microsoft.CodeAnalysis;
            using Microsoft.CodeAnalysis.CSharp;
            using Microsoft.CodeAnalysis.CSharp.Syntax;
            using Microsoft.CodeAnalysis.Diagnostics;

namespace SyntaxNodeAnalyzer
    {
        [DiagnosticAnalyzer(LanguageNames.CSharp)]
        public class SyntaxNodeAnalyzerAnalyzer : DiagnosticAnalyzer
        {
            public const string spacingRuleId = ""IfSpacing"";

        internal static DiagnosticDescriptor Rule = new DiagnosticDescriptor(
            id: spacingRuleId, //make the id specific
            title: ""If statement must have a space between 'if' and the boolean expression"", //allow any title
            messageFormat: ""If statements must contain a space between the 'if' keyword and the boolean expression"", //allow any message
            category: ""Syntax"", //make the category specific
            defaultSeverity: DiagnosticSeverity.Warning, //possible options
            isEnabledByDefault: true);

            public override ImmutableArray<DiagnosticDescriptor> SupportedDiagnostics
            {
                get
                {
                    return ImmutableArray.Create(Rule);
                }
            }

            public override void Initialize(AnalysisContext context)
            {
                context.RegisterSyntaxNodeAction(AnalyzeIfStatement, SyntaxKind.IfStatement);
            }

            private void AnalyzeIfStatement(SyntaxNodeAnalysisContext context)
            {
                var ifStatement = (IfStatementSyntax)context.Node;
                var ifKeyword = ifStatement.IfKeyword;
                if (ifKeyword.HasTrailingTrivia)
                {
                var trailingTrivia = ifKeyword.TrailingTrivia.Last();
            }
            }
        }
    }";
            VerifyCSharpFix(test, fixtest);
        }

        //only one member access expression
        [Fact]
        public void TrailingVarIncorrect3()
        {
            var test = @"using System.Collections.Immutable;
            using Microsoft.CodeAnalysis;
            using Microsoft.CodeAnalysis.CSharp;
            using Microsoft.CodeAnalysis.CSharp.Syntax;
            using Microsoft.CodeAnalysis.Diagnostics;

namespace SyntaxNodeAnalyzer
    {
        [DiagnosticAnalyzer(LanguageNames.CSharp)]
        public class SyntaxNodeAnalyzerAnalyzer : DiagnosticAnalyzer
        {
            public const string spacingRuleId = ""IfSpacing"";

        internal static DiagnosticDescriptor Rule = new DiagnosticDescriptor(
            id: spacingRuleId, //make the id specific
            title: ""If statement must have a space between 'if' and the boolean expression"", //allow any title
            messageFormat: ""If statements must contain a space between the 'if' keyword and the boolean expression"", //allow any message
            category: ""Syntax"", //make the category specific
            defaultSeverity: DiagnosticSeverity.Warning, //possible options
            isEnabledByDefault: true);

            public override ImmutableArray<DiagnosticDescriptor> SupportedDiagnostics
            {
                get
                {
                    return ImmutableArray.Create(Rule);
                }
            }

            public override void Initialize(AnalysisContext context)
            {
                context.RegisterSyntaxNodeAction(AnalyzeIfStatement, SyntaxKind.IfStatement);
            }

            private void AnalyzeIfStatement(SyntaxNodeAnalysisContext context)
            {
                var ifStatement = (IfStatementSyntax)context.Node;
                var ifKeyword = ifStatement.IfKeyword;
                if (ifKeyword.HasTrailingTrivia)
                {
                    var trailingTrivia = ifKeyword.TrailingTrivia;
                }
            }
        }
    }";
            var expected = new DiagnosticResult
            {
                Id = MetaCompilationAnalyzer.TrailingTriviaVarIncorrect,
                Message = "This statement should extract the last trailing trivia of ifKeyword into a variable",
                Severity = DiagnosticSeverity.Error,
                Locations = new[] { new DiagnosticResultLocation("Test0.cs", 41, 21) }
            };

            VerifyCSharpDiagnostic(test, expected);

            var fixtest = @"using System.Collections.Immutable;
            using Microsoft.CodeAnalysis;
            using Microsoft.CodeAnalysis.CSharp;
            using Microsoft.CodeAnalysis.CSharp.Syntax;
            using Microsoft.CodeAnalysis.Diagnostics;

namespace SyntaxNodeAnalyzer
    {
        [DiagnosticAnalyzer(LanguageNames.CSharp)]
        public class SyntaxNodeAnalyzerAnalyzer : DiagnosticAnalyzer
        {
            public const string spacingRuleId = ""IfSpacing"";

        internal static DiagnosticDescriptor Rule = new DiagnosticDescriptor(
            id: spacingRuleId, //make the id specific
            title: ""If statement must have a space between 'if' and the boolean expression"", //allow any title
            messageFormat: ""If statements must contain a space between the 'if' keyword and the boolean expression"", //allow any message
            category: ""Syntax"", //make the category specific
            defaultSeverity: DiagnosticSeverity.Warning, //possible options
            isEnabledByDefault: true);

            public override ImmutableArray<DiagnosticDescriptor> SupportedDiagnostics
            {
                get
                {
                    return ImmutableArray.Create(Rule);
                }
            }

            public override void Initialize(AnalysisContext context)
            {
                context.RegisterSyntaxNodeAction(AnalyzeIfStatement, SyntaxKind.IfStatement);
            }

            private void AnalyzeIfStatement(SyntaxNodeAnalysisContext context)
            {
                var ifStatement = (IfStatementSyntax)context.Node;
                var ifKeyword = ifStatement.IfKeyword;
                if (ifKeyword.HasTrailingTrivia)
                {
                var trailingTrivia = ifKeyword.TrailingTrivia.Last();
            }
            }
        }
    }";
            VerifyCSharpFix(test, fixtest);
        }
        // member access expression order switched
        [Fact]
        public void TrailingVarIncorrect4()
        {
            var test = @"using System.Collections.Immutable;
            using Microsoft.CodeAnalysis;
            using Microsoft.CodeAnalysis.CSharp;
            using Microsoft.CodeAnalysis.CSharp.Syntax;
            using Microsoft.CodeAnalysis.Diagnostics;

namespace SyntaxNodeAnalyzer
    {
        [DiagnosticAnalyzer(LanguageNames.CSharp)]
        public class SyntaxNodeAnalyzerAnalyzer : DiagnosticAnalyzer
        {
            public const string spacingRuleId = ""IfSpacing"";

        internal static DiagnosticDescriptor Rule = new DiagnosticDescriptor(
            id: spacingRuleId, //make the id specific
            title: ""If statement must have a space between 'if' and the boolean expression"", //allow any title
            messageFormat: ""If statements must contain a space between the 'if' keyword and the boolean expression"", //allow any message
            category: ""Syntax"", //make the category specific
            defaultSeverity: DiagnosticSeverity.Warning, //possible options
            isEnabledByDefault: true);

            public override ImmutableArray<DiagnosticDescriptor> SupportedDiagnostics
            {
                get
                {
                    return ImmutableArray.Create(Rule);
                }
            }

            public override void Initialize(AnalysisContext context)
            {
                context.RegisterSyntaxNodeAction(AnalyzeIfStatement, SyntaxKind.IfStatement);
            }

            private void AnalyzeIfStatement(SyntaxNodeAnalysisContext context)
            {
                var ifStatement = (IfStatementSyntax)context.Node;
                var ifKeyword = ifStatement.IfKeyword;
                if (ifKeyword.HasTrailingTrivia)
                {
                    var trailingTrivia = ifKeyword.Last().TrailingTrivia;
                }
            }
        }
    }";
            var expected = new DiagnosticResult
            {
                Id = MetaCompilationAnalyzer.TrailingTriviaVarIncorrect,
                Message = "This statement should extract the last trailing trivia of ifKeyword into a variable",
                Severity = DiagnosticSeverity.Error,
                Locations = new[] { new DiagnosticResultLocation("Test0.cs", 41, 21) }
            };

            VerifyCSharpDiagnostic(test, expected);

            var fixtest = @"using System.Collections.Immutable;
            using Microsoft.CodeAnalysis;
            using Microsoft.CodeAnalysis.CSharp;
            using Microsoft.CodeAnalysis.CSharp.Syntax;
            using Microsoft.CodeAnalysis.Diagnostics;

namespace SyntaxNodeAnalyzer
    {
        [DiagnosticAnalyzer(LanguageNames.CSharp)]
        public class SyntaxNodeAnalyzerAnalyzer : DiagnosticAnalyzer
        {
            public const string spacingRuleId = ""IfSpacing"";

        internal static DiagnosticDescriptor Rule = new DiagnosticDescriptor(
            id: spacingRuleId, //make the id specific
            title: ""If statement must have a space between 'if' and the boolean expression"", //allow any title
            messageFormat: ""If statements must contain a space between the 'if' keyword and the boolean expression"", //allow any message
            category: ""Syntax"", //make the category specific
            defaultSeverity: DiagnosticSeverity.Warning, //possible options
            isEnabledByDefault: true);

            public override ImmutableArray<DiagnosticDescriptor> SupportedDiagnostics
            {
                get
                {
                    return ImmutableArray.Create(Rule);
                }
            }

            public override void Initialize(AnalysisContext context)
            {
                context.RegisterSyntaxNodeAction(AnalyzeIfStatement, SyntaxKind.IfStatement);
            }

            private void AnalyzeIfStatement(SyntaxNodeAnalysisContext context)
            {
                var ifStatement = (IfStatementSyntax)context.Node;
                var ifKeyword = ifStatement.IfKeyword;
                if (ifKeyword.HasTrailingTrivia)
                {
                var trailingTrivia = ifKeyword.TrailingTrivia.Last();
            }
            }
        }
    }";
            VerifyCSharpFix(test, fixtest);
        }

        // throw statement
        [Fact]
        public void TrailingVarIncorrect5()
        {
            var test = @"using System.Collections.Immutable;
            using Microsoft.CodeAnalysis;
            using Microsoft.CodeAnalysis.CSharp;
            using Microsoft.CodeAnalysis.CSharp.Syntax;
            using Microsoft.CodeAnalysis.Diagnostics;

namespace SyntaxNodeAnalyzer
    {
        [DiagnosticAnalyzer(LanguageNames.CSharp)]
        public class SyntaxNodeAnalyzerAnalyzer : DiagnosticAnalyzer
        {
            public const string spacingRuleId = ""IfSpacing"";

        internal static DiagnosticDescriptor Rule = new DiagnosticDescriptor(
            id: spacingRuleId, //make the id specific
            title: ""If statement must have a space between 'if' and the boolean expression"", //allow any title
            messageFormat: ""If statements must contain a space between the 'if' keyword and the boolean expression"", //allow any message
            category: ""Syntax"", //make the category specific
            defaultSeverity: DiagnosticSeverity.Warning, //possible options
            isEnabledByDefault: true);

            public override ImmutableArray<DiagnosticDescriptor> SupportedDiagnostics
            {
                get
                {
                    return ImmutableArray.Create(Rule);
                }
            }

            public override void Initialize(AnalysisContext context)
            {
                context.RegisterSyntaxNodeAction(AnalyzeIfStatement, SyntaxKind.IfStatement);
            }

            private void AnalyzeIfStatement(SyntaxNodeAnalysisContext context)
            {
                var ifStatement = (IfStatementSyntax)context.Node;
                var ifKeyword = ifStatement.IfKeyword;
                if (ifKeyword.HasTrailingTrivia)
                {
                    throw new NotImplementedException();
                }
            }
        }
    }";
            var expected = new DiagnosticResult
            {
                Id = MetaCompilationAnalyzer.TrailingTriviaVarIncorrect,
                Message = "This statement should extract the last trailing trivia of ifKeyword into a variable",
                Severity = DiagnosticSeverity.Error,
                Locations = new[] { new DiagnosticResultLocation("Test0.cs", 41, 21) }
            };

            VerifyCSharpDiagnostic(test, expected);

            var fixtest = @"using System.Collections.Immutable;
            using Microsoft.CodeAnalysis;
            using Microsoft.CodeAnalysis.CSharp;
            using Microsoft.CodeAnalysis.CSharp.Syntax;
            using Microsoft.CodeAnalysis.Diagnostics;

namespace SyntaxNodeAnalyzer
    {
        [DiagnosticAnalyzer(LanguageNames.CSharp)]
        public class SyntaxNodeAnalyzerAnalyzer : DiagnosticAnalyzer
        {
            public const string spacingRuleId = ""IfSpacing"";

        internal static DiagnosticDescriptor Rule = new DiagnosticDescriptor(
            id: spacingRuleId, //make the id specific
            title: ""If statement must have a space between 'if' and the boolean expression"", //allow any title
            messageFormat: ""If statements must contain a space between the 'if' keyword and the boolean expression"", //allow any message
            category: ""Syntax"", //make the category specific
            defaultSeverity: DiagnosticSeverity.Warning, //possible options
            isEnabledByDefault: true);

            public override ImmutableArray<DiagnosticDescriptor> SupportedDiagnostics
            {
                get
                {
                    return ImmutableArray.Create(Rule);
                }
            }

            public override void Initialize(AnalysisContext context)
            {
                context.RegisterSyntaxNodeAction(AnalyzeIfStatement, SyntaxKind.IfStatement);
            }

            private void AnalyzeIfStatement(SyntaxNodeAnalysisContext context)
            {
                var ifStatement = (IfStatementSyntax)context.Node;
                var ifKeyword = ifStatement.IfKeyword;
                if (ifKeyword.HasTrailingTrivia)
                {
                var trailingTrivia = ifKeyword.TrailingTrivia.Last();
            }
            }
        }
    }";
            VerifyCSharpFix(test, fixtest);
        }

        // wrong accessor
        [Fact]
        public void TrailingVarIncorrect6()
        {
            var test = @"using System.Collections.Immutable;
            using Microsoft.CodeAnalysis;
            using Microsoft.CodeAnalysis.CSharp;
            using Microsoft.CodeAnalysis.CSharp.Syntax;
            using Microsoft.CodeAnalysis.Diagnostics;

namespace SyntaxNodeAnalyzer
    {
        [DiagnosticAnalyzer(LanguageNames.CSharp)]
        public class SyntaxNodeAnalyzerAnalyzer : DiagnosticAnalyzer
        {
            public const string spacingRuleId = ""IfSpacing"";

        internal static DiagnosticDescriptor Rule = new DiagnosticDescriptor(
            id: spacingRuleId, //make the id specific
            title: ""If statement must have a space between 'if' and the boolean expression"", //allow any title
            messageFormat: ""If statements must contain a space between the 'if' keyword and the boolean expression"", //allow any message
            category: ""Syntax"", //make the category specific
            defaultSeverity: DiagnosticSeverity.Warning, //possible options
            isEnabledByDefault: true);

            public override ImmutableArray<DiagnosticDescriptor> SupportedDiagnostics
            {
                get
                {
                    return ImmutableArray.Create(Rule);
                }
            }

            public override void Initialize(AnalysisContext context)
            {
                context.RegisterSyntaxNodeAction(AnalyzeIfStatement, SyntaxKind.IfStatement);
            }

            private void AnalyzeIfStatement(SyntaxNodeAnalysisContext context)
            {
                var ifStatement = (IfStatementSyntax)context.Node;
                var ifKeyword = ifStatement.IfKeyword;
                if (ifKeyword.HasTrailingTrivia)
                {
                    var trailingTrivia = ifStatement.TrailingTrivia.Last();
                }
            }
        }
    }";
            var expected = new DiagnosticResult
            {
                Id = MetaCompilationAnalyzer.TrailingTriviaVarIncorrect,
                Message = "This statement should extract the last trailing trivia of ifKeyword into a variable",
                Severity = DiagnosticSeverity.Error,
                Locations = new[] { new DiagnosticResultLocation("Test0.cs", 41, 21) }
            };

            VerifyCSharpDiagnostic(test, expected);

            var fixtest = @"using System.Collections.Immutable;
            using Microsoft.CodeAnalysis;
            using Microsoft.CodeAnalysis.CSharp;
            using Microsoft.CodeAnalysis.CSharp.Syntax;
            using Microsoft.CodeAnalysis.Diagnostics;

namespace SyntaxNodeAnalyzer
    {
        [DiagnosticAnalyzer(LanguageNames.CSharp)]
        public class SyntaxNodeAnalyzerAnalyzer : DiagnosticAnalyzer
        {
            public const string spacingRuleId = ""IfSpacing"";

        internal static DiagnosticDescriptor Rule = new DiagnosticDescriptor(
            id: spacingRuleId, //make the id specific
            title: ""If statement must have a space between 'if' and the boolean expression"", //allow any title
            messageFormat: ""If statements must contain a space between the 'if' keyword and the boolean expression"", //allow any message
            category: ""Syntax"", //make the category specific
            defaultSeverity: DiagnosticSeverity.Warning, //possible options
            isEnabledByDefault: true);

            public override ImmutableArray<DiagnosticDescriptor> SupportedDiagnostics
            {
                get
                {
                    return ImmutableArray.Create(Rule);
                }
            }

            public override void Initialize(AnalysisContext context)
            {
                context.RegisterSyntaxNodeAction(AnalyzeIfStatement, SyntaxKind.IfStatement);
            }

            private void AnalyzeIfStatement(SyntaxNodeAnalysisContext context)
            {
                var ifStatement = (IfStatementSyntax)context.Node;
                var ifKeyword = ifStatement.IfKeyword;
                if (ifKeyword.HasTrailingTrivia)
                {
                var trailingTrivia = ifKeyword.TrailingTrivia.Last();
            }
            }
        }
    }";
            VerifyCSharpFix(test, fixtest);
        }

        // statements below if block
        [Fact]
        public void TrailingVarIncorrect7()
        {
            var test = @"using System.Collections.Immutable;
            using Microsoft.CodeAnalysis;
            using Microsoft.CodeAnalysis.CSharp;
            using Microsoft.CodeAnalysis.CSharp.Syntax;
            using Microsoft.CodeAnalysis.Diagnostics;

namespace SyntaxNodeAnalyzer
    {
        [DiagnosticAnalyzer(LanguageNames.CSharp)]
        public class SyntaxNodeAnalyzerAnalyzer : DiagnosticAnalyzer
        {
            public const string spacingRuleId = ""IfSpacing"";

        internal static DiagnosticDescriptor Rule = new DiagnosticDescriptor(
            id: spacingRuleId, //make the id specific
            title: ""If statement must have a space between 'if' and the boolean expression"", //allow any title
            messageFormat: ""If statements must contain a space between the 'if' keyword and the boolean expression"", //allow any message
            category: ""Syntax"", //make the category specific
            defaultSeverity: DiagnosticSeverity.Warning, //possible options
            isEnabledByDefault: true);

            public override ImmutableArray<DiagnosticDescriptor> SupportedDiagnostics
            {
                get
                {
                    return ImmutableArray.Create(Rule);
                }
            }

            public override void Initialize(AnalysisContext context)
            {
                context.RegisterSyntaxNodeAction(AnalyzeIfStatement, SyntaxKind.IfStatement);
            }

            private void AnalyzeIfStatement(SyntaxNodeAnalysisContext context)
            {
                var ifStatement = (IfStatementSyntax)context.Node;
                var ifKeyword = ifStatement.IfKeyword;
                if (ifKeyword.HasTrailingTrivia)
                {
                    var trailingTrivia = ifStatement.TrailingTrivia.Last();
                }
                var openParen = ifStatement.OpenParenToken;
            }
        }
    }";
            var expected = new DiagnosticResult
            {
                Id = MetaCompilationAnalyzer.TrailingTriviaVarIncorrect,
                Message = "This statement should extract the last trailing trivia of ifKeyword into a variable",
                Severity = DiagnosticSeverity.Error,
                Locations = new[] { new DiagnosticResultLocation("Test0.cs", 41, 21) }
            };

            VerifyCSharpDiagnostic(test, expected);

            var fixtest = @"using System.Collections.Immutable;
            using Microsoft.CodeAnalysis;
            using Microsoft.CodeAnalysis.CSharp;
            using Microsoft.CodeAnalysis.CSharp.Syntax;
            using Microsoft.CodeAnalysis.Diagnostics;

namespace SyntaxNodeAnalyzer
    {
        [DiagnosticAnalyzer(LanguageNames.CSharp)]
        public class SyntaxNodeAnalyzerAnalyzer : DiagnosticAnalyzer
        {
            public const string spacingRuleId = ""IfSpacing"";

        internal static DiagnosticDescriptor Rule = new DiagnosticDescriptor(
            id: spacingRuleId, //make the id specific
            title: ""If statement must have a space between 'if' and the boolean expression"", //allow any title
            messageFormat: ""If statements must contain a space between the 'if' keyword and the boolean expression"", //allow any message
            category: ""Syntax"", //make the category specific
            defaultSeverity: DiagnosticSeverity.Warning, //possible options
            isEnabledByDefault: true);

            public override ImmutableArray<DiagnosticDescriptor> SupportedDiagnostics
            {
                get
                {
                    return ImmutableArray.Create(Rule);
                }
            }

            public override void Initialize(AnalysisContext context)
            {
                context.RegisterSyntaxNodeAction(AnalyzeIfStatement, SyntaxKind.IfStatement);
            }

            private void AnalyzeIfStatement(SyntaxNodeAnalysisContext context)
            {
                var ifStatement = (IfStatementSyntax)context.Node;
                var ifKeyword = ifStatement.IfKeyword;
                if (ifKeyword.HasTrailingTrivia)
                {
                var trailingTrivia = ifKeyword.TrailingTrivia.Last();
            }
                var openParen = ifStatement.OpenParenToken;
            }
        }
    }";
            VerifyCSharpFix(test, fixtest);
        }

        // statements within if block
        [Fact]
        public void TrailingVarIncorrect8()
        {
            var test = @"using System.Collections.Immutable;
            using Microsoft.CodeAnalysis;
            using Microsoft.CodeAnalysis.CSharp;
            using Microsoft.CodeAnalysis.CSharp.Syntax;
            using Microsoft.CodeAnalysis.Diagnostics;

namespace SyntaxNodeAnalyzer
    {
        [DiagnosticAnalyzer(LanguageNames.CSharp)]
        public class SyntaxNodeAnalyzerAnalyzer : DiagnosticAnalyzer
        {
            public const string spacingRuleId = ""IfSpacing"";

        internal static DiagnosticDescriptor Rule = new DiagnosticDescriptor(
            id: spacingRuleId, //make the id specific
            title: ""If statement must have a space between 'if' and the boolean expression"", //allow any title
            messageFormat: ""If statements must contain a space between the 'if' keyword and the boolean expression"", //allow any message
            category: ""Syntax"", //make the category specific
            defaultSeverity: DiagnosticSeverity.Warning, //possible options
            isEnabledByDefault: true);

            public override ImmutableArray<DiagnosticDescriptor> SupportedDiagnostics
            {
                get
                {
                    return ImmutableArray.Create(Rule);
                }
            }

            public override void Initialize(AnalysisContext context)
            {
                context.RegisterSyntaxNodeAction(AnalyzeIfStatement, SyntaxKind.IfStatement);
            }

            private void AnalyzeIfStatement(SyntaxNodeAnalysisContext context)
            {
                var ifStatement = (IfStatementSyntax)context.Node;
                var ifKeyword = ifStatement.IfKeyword;
                if (ifKeyword.HasTrailingTrivia)
                {
                    var trailingTrivia = ifStatement.TrailingTrivia.Last();
                    if (trailingTrivia.Kind() == SyntaxKind.WhitespaceTrivia)
                    {
                    }
                }
            }
        }
    }";
            var expected = new DiagnosticResult
            {
                Id = MetaCompilationAnalyzer.TrailingTriviaVarIncorrect,
                Message = "This statement should extract the last trailing trivia of ifKeyword into a variable",
                Severity = DiagnosticSeverity.Error,
                Locations = new[] { new DiagnosticResultLocation("Test0.cs", 41, 21) }
            };

            VerifyCSharpDiagnostic(test, expected);

            var fixtest = @"using System.Collections.Immutable;
            using Microsoft.CodeAnalysis;
            using Microsoft.CodeAnalysis.CSharp;
            using Microsoft.CodeAnalysis.CSharp.Syntax;
            using Microsoft.CodeAnalysis.Diagnostics;

namespace SyntaxNodeAnalyzer
    {
        [DiagnosticAnalyzer(LanguageNames.CSharp)]
        public class SyntaxNodeAnalyzerAnalyzer : DiagnosticAnalyzer
        {
            public const string spacingRuleId = ""IfSpacing"";

        internal static DiagnosticDescriptor Rule = new DiagnosticDescriptor(
            id: spacingRuleId, //make the id specific
            title: ""If statement must have a space between 'if' and the boolean expression"", //allow any title
            messageFormat: ""If statements must contain a space between the 'if' keyword and the boolean expression"", //allow any message
            category: ""Syntax"", //make the category specific
            defaultSeverity: DiagnosticSeverity.Warning, //possible options
            isEnabledByDefault: true);

            public override ImmutableArray<DiagnosticDescriptor> SupportedDiagnostics
            {
                get
                {
                    return ImmutableArray.Create(Rule);
                }
            }

            public override void Initialize(AnalysisContext context)
            {
                context.RegisterSyntaxNodeAction(AnalyzeIfStatement, SyntaxKind.IfStatement);
            }

            private void AnalyzeIfStatement(SyntaxNodeAnalysisContext context)
            {
                var ifStatement = (IfStatementSyntax)context.Node;
                var ifKeyword = ifStatement.IfKeyword;
                if (ifKeyword.HasTrailingTrivia)
                {
                var trailingTrivia = ifKeyword.TrailingTrivia.Last();
                if (trailingTrivia.Kind() == SyntaxKind.WhitespaceTrivia)
                    {
                    }
                }
            }
        }
    }";
            VerifyCSharpFix(test, fixtest);
        }

        //incorrect statement is the next statement
        [Fact]
        public void TrailingVarIncorrect9()
        {
            var test = @"using System.Collections.Immutable;
            using Microsoft.CodeAnalysis;
            using Microsoft.CodeAnalysis.CSharp;
            using Microsoft.CodeAnalysis.CSharp.Syntax;
            using Microsoft.CodeAnalysis.Diagnostics;

namespace SyntaxNodeAnalyzer
    {
        [DiagnosticAnalyzer(LanguageNames.CSharp)]
        public class SyntaxNodeAnalyzerAnalyzer : DiagnosticAnalyzer
        {
            public const string spacingRuleId = ""IfSpacing"";

        internal static DiagnosticDescriptor Rule = new DiagnosticDescriptor(
            id: spacingRuleId, //make the id specific
            title: ""If statement must have a space between 'if' and the boolean expression"", //allow any title
            messageFormat: ""If statements must contain a space between the 'if' keyword and the boolean expression"", //allow any message
            category: ""Syntax"", //make the category specific
            defaultSeverity: DiagnosticSeverity.Warning, //possible options
            isEnabledByDefault: true);

            public override ImmutableArray<DiagnosticDescriptor> SupportedDiagnostics
            {
                get
                {
                    return ImmutableArray.Create(Rule);
                }
            }

            public override void Initialize(AnalysisContext context)
            {
                context.RegisterSyntaxNodeAction(AnalyzeIfStatement, SyntaxKind.IfStatement);
            }

            private void AnalyzeIfStatement(SyntaxNodeAnalysisContext context)
            {
                var ifStatement = (IfStatementSyntax)context.Node;
                var ifKeyword = ifStatement.IfKeyword;
                if (ifKeyword.HasTrailingTrivia)
                {
                    if (trailingTrivia.Kind() == SyntaxKind.WhitespaceTrivia)
                    {
                    }
                }
            }
        }
    }";
            var expected = new DiagnosticResult
            {
                Id = MetaCompilationAnalyzer.TrailingTriviaVarIncorrect,
                Message = "This statement should extract the last trailing trivia of ifKeyword into a variable",
                Severity = DiagnosticSeverity.Error,
                Locations = new[] { new DiagnosticResultLocation("Test0.cs", 41, 21) }
            };

            VerifyCSharpDiagnostic(test, expected);

            var fixtest = @"using System.Collections.Immutable;
            using Microsoft.CodeAnalysis;
            using Microsoft.CodeAnalysis.CSharp;
            using Microsoft.CodeAnalysis.CSharp.Syntax;
            using Microsoft.CodeAnalysis.Diagnostics;

namespace SyntaxNodeAnalyzer
    {
        [DiagnosticAnalyzer(LanguageNames.CSharp)]
        public class SyntaxNodeAnalyzerAnalyzer : DiagnosticAnalyzer
        {
            public const string spacingRuleId = ""IfSpacing"";

        internal static DiagnosticDescriptor Rule = new DiagnosticDescriptor(
            id: spacingRuleId, //make the id specific
            title: ""If statement must have a space between 'if' and the boolean expression"", //allow any title
            messageFormat: ""If statements must contain a space between the 'if' keyword and the boolean expression"", //allow any message
            category: ""Syntax"", //make the category specific
            defaultSeverity: DiagnosticSeverity.Warning, //possible options
            isEnabledByDefault: true);

            public override ImmutableArray<DiagnosticDescriptor> SupportedDiagnostics
            {
                get
                {
                    return ImmutableArray.Create(Rule);
                }
            }

            public override void Initialize(AnalysisContext context)
            {
                context.RegisterSyntaxNodeAction(AnalyzeIfStatement, SyntaxKind.IfStatement);
            }

            private void AnalyzeIfStatement(SyntaxNodeAnalysisContext context)
            {
                var ifStatement = (IfStatementSyntax)context.Node;
                var ifKeyword = ifStatement.IfKeyword;
                if (ifKeyword.HasTrailingTrivia)
                {
                var trailingTrivia = ifKeyword.TrailingTrivia.Last();
            }
            }
        }
    }";
            VerifyCSharpFix(test, fixtest);
        }
        #endregion

        #region InternalAndStaticError
        [Fact]
        public void InternalAndStatic1() //missing internal modifier
        {
            var test = @"using System;
using System.Collections.Generic;
using System.Collections.Immutable;
using System.Linq;
using System.Threading;
using Microsoft.CodeAnalysis;
using Microsoft.CodeAnalysis.CSharp;
using Microsoft.CodeAnalysis.CSharp.Syntax;
using Microsoft.CodeAnalysis.Diagnostics;
using Microsoft.CodeAnalysis.Text;
namespace SyntaxNodeAnalyzer
{
    [DiagnosticAnalyzer(LanguageNames.CSharp)]
    public class SyntaxNodeAnalyzerAnalyzer : DiagnosticAnalyzer
    {
        public const string spacingRuleId = ""IfSpacing"";
        static DiagnosticDescriptor Rule = new DiagnosticDescriptor(
            id: spacingRuleId, //make the id specific
            title: ""If statement must have a space between 'if' and the boolean expression"", //allow any title
            messageFormat: ""If statements must contain a space between the 'if' keyword and the boolean expression"", //allow any message
            category: ""Syntax"", //make the category specific
            defaultSeverity: DiagnosticSeverity.Error, //possible options
            isEnabledByDefault: true);

        public override ImmutableArray<DiagnosticDescriptor> SupportedDiagnostics
        {
            get
            {
                return ImmutableArray.Create(Rule);
            }
        }
        public override void Initialize(AnalysisContext context)
        {
            context.RegisterSyntaxNodeAction(AnalyzeIfStatement, SyntaxKind.IfStatement);
        }
    }
}";
            var expected = new DiagnosticResult
            {
                Id = MetaCompilationAnalyzer.InternalAndStaticError,
                Message = "The Rule field should be internal and static",
                Severity = DiagnosticSeverity.Error,
                Locations = new[] { new DiagnosticResultLocation("Test0.cs", 17, 37) }
            };

            VerifyCSharpDiagnostic(test, expected);

            var fixtest = @"using System;
using System.Collections.Generic;
using System.Collections.Immutable;
using System.Linq;
using System.Threading;
using Microsoft.CodeAnalysis;
using Microsoft.CodeAnalysis.CSharp;
using Microsoft.CodeAnalysis.CSharp.Syntax;
using Microsoft.CodeAnalysis.Diagnostics;
using Microsoft.CodeAnalysis.Text;
namespace SyntaxNodeAnalyzer
{
    [DiagnosticAnalyzer(LanguageNames.CSharp)]
    public class SyntaxNodeAnalyzerAnalyzer : DiagnosticAnalyzer
    {
        public const string spacingRuleId = ""IfSpacing"";
        internal static DiagnosticDescriptor Rule = new DiagnosticDescriptor(
            id: spacingRuleId, //make the id specific
            title: ""If statement must have a space between 'if' and the boolean expression"", //allow any title
            messageFormat: ""If statements must contain a space between the 'if' keyword and the boolean expression"", //allow any message
            category: ""Syntax"", //make the category specific
            defaultSeverity: DiagnosticSeverity.Error, //possible options
            isEnabledByDefault: true);

        public override ImmutableArray<DiagnosticDescriptor> SupportedDiagnostics
        {
            get
            {
                return ImmutableArray.Create(Rule);
            }
        }
        public override void Initialize(AnalysisContext context)
        {
            context.RegisterSyntaxNodeAction(AnalyzeIfStatement, SyntaxKind.IfStatement);
        }
    }
}";
            VerifyCSharpFix(test, fixtest);
        }

        [Fact]
        public void InternalAndStatic2() //missing static modifier
        {
            var test = @"using System;
using System.Collections.Generic;
using System.Collections.Immutable;
using System.Linq;
using System.Threading;
using Microsoft.CodeAnalysis;
using Microsoft.CodeAnalysis.CSharp;
using Microsoft.CodeAnalysis.CSharp.Syntax;
using Microsoft.CodeAnalysis.Diagnostics;
using Microsoft.CodeAnalysis.Text;
namespace SyntaxNodeAnalyzer
{
    [DiagnosticAnalyzer(LanguageNames.CSharp)]
    public class SyntaxNodeAnalyzerAnalyzer : DiagnosticAnalyzer
    {
        public const string spacingRuleId = ""IfSpacing"";
        internal DiagnosticDescriptor Rule = new DiagnosticDescriptor(
            id: spacingRuleId, //make the id specific
            title: ""If statement must have a space between 'if' and the boolean expression"", //allow any title
            messageFormat: ""If statements must contain a space between the 'if' keyword and the boolean expression"", //allow any message
            category: ""Syntax"", //make the category specific
            defaultSeverity: DiagnosticSeverity.Error, //possible options
            isEnabledByDefault: true);

        public override ImmutableArray<DiagnosticDescriptor> SupportedDiagnostics
        {
            get
            {
                return ImmutableArray.Create(Rule);
            }
        }
        public override void Initialize(AnalysisContext context)
        {
            context.RegisterSyntaxNodeAction(AnalyzeIfStatement, SyntaxKind.IfStatement);
        }
    }
}";
            var expected = new DiagnosticResult
            {
                Id = MetaCompilationAnalyzer.InternalAndStaticError,
                Message = "The Rule field should be internal and static",
                Severity = DiagnosticSeverity.Error,
                Locations = new[] { new DiagnosticResultLocation("Test0.cs", 17, 39) }
            };

            VerifyCSharpDiagnostic(test, expected);

            var fixtest = @"using System;
using System.Collections.Generic;
using System.Collections.Immutable;
using System.Linq;
using System.Threading;
using Microsoft.CodeAnalysis;
using Microsoft.CodeAnalysis.CSharp;
using Microsoft.CodeAnalysis.CSharp.Syntax;
using Microsoft.CodeAnalysis.Diagnostics;
using Microsoft.CodeAnalysis.Text;
namespace SyntaxNodeAnalyzer
{
    [DiagnosticAnalyzer(LanguageNames.CSharp)]
    public class SyntaxNodeAnalyzerAnalyzer : DiagnosticAnalyzer
    {
        public const string spacingRuleId = ""IfSpacing"";
        internal static DiagnosticDescriptor Rule = new DiagnosticDescriptor(
            id: spacingRuleId, //make the id specific
            title: ""If statement must have a space between 'if' and the boolean expression"", //allow any title
            messageFormat: ""If statements must contain a space between the 'if' keyword and the boolean expression"", //allow any message
            category: ""Syntax"", //make the category specific
            defaultSeverity: DiagnosticSeverity.Error, //possible options
            isEnabledByDefault: true);

        public override ImmutableArray<DiagnosticDescriptor> SupportedDiagnostics
        {
            get
            {
                return ImmutableArray.Create(Rule);
            }
        }
        public override void Initialize(AnalysisContext context)
        {
            context.RegisterSyntaxNodeAction(AnalyzeIfStatement, SyntaxKind.IfStatement);
        }
    }
}";
            VerifyCSharpFix(test, fixtest);
        }

        [Fact]
        public void InternalAndStatic3() //missing both modifiers
        {
            var test = @"using System;
using System.Collections.Generic;
using System.Collections.Immutable;
using System.Linq;
using System.Threading;
using Microsoft.CodeAnalysis;
using Microsoft.CodeAnalysis.CSharp;
using Microsoft.CodeAnalysis.CSharp.Syntax;
using Microsoft.CodeAnalysis.Diagnostics;
using Microsoft.CodeAnalysis.Text;
namespace SyntaxNodeAnalyzer
{
    [DiagnosticAnalyzer(LanguageNames.CSharp)]
    public class SyntaxNodeAnalyzerAnalyzer : DiagnosticAnalyzer
    {
        public const string spacingRuleId = ""IfSpacing"";
         DiagnosticDescriptor Rule = new DiagnosticDescriptor(
            id: spacingRuleId, //make the id specific
            title: ""If statement must have a space between 'if' and the boolean expression"", //allow any title
            messageFormat: ""If statements must contain a space between the 'if' keyword and the boolean expression"", //allow any message
            category: ""Syntax"", //make the category specific
            defaultSeverity: DiagnosticSeverity.Error, //possible options
            isEnabledByDefault: true);

        public override ImmutableArray<DiagnosticDescriptor> SupportedDiagnostics
        {
            get
            {
                return ImmutableArray.Create(Rule);
            }
        }
        public override void Initialize(AnalysisContext context)
        {
            context.RegisterSyntaxNodeAction(AnalyzeIfStatement, SyntaxKind.IfStatement);
        }
    }
}";
            var expected = new DiagnosticResult
            {
                Id = MetaCompilationAnalyzer.InternalAndStaticError,
                Message = "The Rule field should be internal and static",
                Severity = DiagnosticSeverity.Error,
                Locations = new[] { new DiagnosticResultLocation("Test0.cs", 17, 31) }
            };

            VerifyCSharpDiagnostic(test, expected);

            var fixtest = @"using System;
using System.Collections.Generic;
using System.Collections.Immutable;
using System.Linq;
using System.Threading;
using Microsoft.CodeAnalysis;
using Microsoft.CodeAnalysis.CSharp;
using Microsoft.CodeAnalysis.CSharp.Syntax;
using Microsoft.CodeAnalysis.Diagnostics;
using Microsoft.CodeAnalysis.Text;
namespace SyntaxNodeAnalyzer
{
    [DiagnosticAnalyzer(LanguageNames.CSharp)]
    public class SyntaxNodeAnalyzerAnalyzer : DiagnosticAnalyzer
    {
        public const string spacingRuleId = ""IfSpacing"";
        internal static DiagnosticDescriptor Rule = new DiagnosticDescriptor(
            id: spacingRuleId, //make the id specific
            title: ""If statement must have a space between 'if' and the boolean expression"", //allow any title
            messageFormat: ""If statements must contain a space between the 'if' keyword and the boolean expression"", //allow any message
            category: ""Syntax"", //make the category specific
            defaultSeverity: DiagnosticSeverity.Error, //possible options
            isEnabledByDefault: true);

        public override ImmutableArray<DiagnosticDescriptor> SupportedDiagnostics
        {
            get
            {
                return ImmutableArray.Create(Rule);
            }
        }
        public override void Initialize(AnalysisContext context)
        {
            context.RegisterSyntaxNodeAction(AnalyzeIfStatement, SyntaxKind.IfStatement);
        }
    }
}";
            VerifyCSharpFix(test, fixtest);
        }

        [Fact]
        public void InternalAndStatic4() //modifiers = "static internal"
        {
            var test = @"using System;
using System.Collections.Generic;
using System.Collections.Immutable;
using System.Linq;
using System.Threading;
using Microsoft.CodeAnalysis;
using Microsoft.CodeAnalysis.CSharp;
using Microsoft.CodeAnalysis.CSharp.Syntax;
using Microsoft.CodeAnalysis.Diagnostics;
using Microsoft.CodeAnalysis.Text;
namespace SyntaxNodeAnalyzer
{
    [DiagnosticAnalyzer(LanguageNames.CSharp)]
    public class SyntaxNodeAnalyzerAnalyzer : DiagnosticAnalyzer
    {
        public const string spacingRuleId = ""IfSpacing"";
        static internal DiagnosticDescriptor Rule = new DiagnosticDescriptor(
            id: spacingRuleId, //make the id specific
            title: ""If statement must have a space between 'if' and the boolean expression"", //allow any title
            messageFormat: ""If statements must contain a space between the 'if' keyword and the boolean expression"", //allow any message
            category: ""Syntax"", //make the category specific
            defaultSeverity: DiagnosticSeverity.Error, //possible options
            isEnabledByDefault: true);
        public override ImmutableArray<DiagnosticDescriptor> SupportedDiagnostics
        {
            get
            {
                return ImmutableArray.Create(Rule);
            }
        }
        public override void Initialize(AnalysisContext context)
        {
            context.RegisterSyntaxNodeAction(AnalyzeIfStatement, SyntaxKind.IfStatement);
        }
    }
}";
            VerifyCSharpDiagnostic(test);
        }
        #endregion

        #region EnabledByDefault
        [Fact]
        public void EnabledByDefault1() //isEnabledByDefault set to false
        {
            var test = @"using System;
        using System.Collections.Generic;
        using System.Collections.Immutable;
        using System.Linq;
        using System.Threading;
        using Microsoft.CodeAnalysis;
        using Microsoft.CodeAnalysis.CSharp;
        using Microsoft.CodeAnalysis.CSharp.Syntax;
        using Microsoft.CodeAnalysis.Diagnostics;
        using Microsoft.CodeAnalysis.Text;
        namespace SyntaxNodeAnalyzer
        {
            [DiagnosticAnalyzer(LanguageNames.CSharp)]
            public class SyntaxNodeAnalyzerAnalyzer : DiagnosticAnalyzer
            {
                public const string spacingRuleId = ""IfSpacing"";
                internal static DiagnosticDescriptor Rule = new DiagnosticDescriptor(
                    id: spacingRuleId, //make the id specific
                    title: ""If statement must have a space between 'if' and the boolean expression"", //allow any title
                    messageFormat: ""If statements must contain a space between the 'if' keyword and the boolean expression"", //allow any message
                    category: ""Syntax"", //make the category specific
                    defaultSeverity: DiagnosticSeverity.Warning, //possible options
                    isEnabledByDefault: false);
                public override ImmutableArray<DiagnosticDescriptor> SupportedDiagnostics
                {
                    get
                    {
                        return ImmutableArray.Create(Rule);
                    }
                }
                public override void Initialize(AnalysisContext context)
                {
                    context.RegisterSyntaxNodeAction(AnalyzeIfStatement, SyntaxKind.IfStatement);
                }
            }
        }";
            var expected = new DiagnosticResult
            {
                Id = MetaCompilationAnalyzer.EnabledByDefaultError,
                Message = "isEnabledByDefault should be set to true",
                Severity = DiagnosticSeverity.Error,
                Locations = new[] { new DiagnosticResultLocation("Test0.cs", 23, 41) }
            };

            VerifyCSharpDiagnostic(test, expected);

            var fixtest = @"using System;
        using System.Collections.Generic;
        using System.Collections.Immutable;
        using System.Linq;
        using System.Threading;
        using Microsoft.CodeAnalysis;
        using Microsoft.CodeAnalysis.CSharp;
        using Microsoft.CodeAnalysis.CSharp.Syntax;
        using Microsoft.CodeAnalysis.Diagnostics;
        using Microsoft.CodeAnalysis.Text;
        namespace SyntaxNodeAnalyzer
        {
            [DiagnosticAnalyzer(LanguageNames.CSharp)]
            public class SyntaxNodeAnalyzerAnalyzer : DiagnosticAnalyzer
            {
                public const string spacingRuleId = ""IfSpacing"";
                internal static DiagnosticDescriptor Rule = new DiagnosticDescriptor(
                    id: spacingRuleId, //make the id specific
                    title: ""If statement must have a space between 'if' and the boolean expression"", //allow any title
                    messageFormat: ""If statements must contain a space between the 'if' keyword and the boolean expression"", //allow any message
                    category: ""Syntax"", //make the category specific
                    defaultSeverity: DiagnosticSeverity.Warning, //possible options
                    isEnabledByDefault: true);
                public override ImmutableArray<DiagnosticDescriptor> SupportedDiagnostics
                {
                    get
                    {
                        return ImmutableArray.Create(Rule);
                    }
                }
                public override void Initialize(AnalysisContext context)
                {
                    context.RegisterSyntaxNodeAction(AnalyzeIfStatement, SyntaxKind.IfStatement);
                }
            }
        }";
            VerifyCSharpFix(test, fixtest);
        }

        [Fact]
        public void EnabledByDefault2() //isEnabledByDefault set to undeclared variable
        {
            var test = @"using System;
        using System.Collections.Generic;
        using System.Collections.Immutable;
        using System.Linq;
        using System.Threading;
        using Microsoft.CodeAnalysis;
        using Microsoft.CodeAnalysis.CSharp;
        using Microsoft.CodeAnalysis.CSharp.Syntax;
        using Microsoft.CodeAnalysis.Diagnostics;
        using Microsoft.CodeAnalysis.Text;
        namespace SyntaxNodeAnalyzer
        {
            [DiagnosticAnalyzer(LanguageNames.CSharp)]
            public class SyntaxNodeAnalyzerAnalyzer : DiagnosticAnalyzer
            {
                public const string spacingRuleId = ""IfSpacing"";
                internal static DiagnosticDescriptor Rule = new DiagnosticDescriptor(
                    id: spacingRuleId, //make the id specific
                    title: ""If statement must have a space between 'if' and the boolean expression"", //allow any title
                    messageFormat: ""If statements must contain a space between the 'if' keyword and the boolean expression"", //allow any message
                    category: ""Syntax"", //make the category specific
                    defaultSeverity: DiagnosticSeverity.Warning, //possible options
                    isEnabledByDefault: test);
                public override ImmutableArray<DiagnosticDescriptor> SupportedDiagnostics
                {
                    get
                    {
                        return ImmutableArray.Create(Rule);
                    }
                }
                public override void Initialize(AnalysisContext context)
                {
                    context.RegisterSyntaxNodeAction(AnalyzeIfStatement, SyntaxKind.IfStatement);
                }
            }
        }";
            var expected = new DiagnosticResult
            {
                Id = MetaCompilationAnalyzer.EnabledByDefaultError,
                Message = "isEnabledByDefault should be set to true",
                Severity = DiagnosticSeverity.Error,
                Locations = new[] { new DiagnosticResultLocation("Test0.cs", 23, 41) }
            };

            VerifyCSharpDiagnostic(test, expected);

            var fixtest = @"using System;
        using System.Collections.Generic;
        using System.Collections.Immutable;
        using System.Linq;
        using System.Threading;
        using Microsoft.CodeAnalysis;
        using Microsoft.CodeAnalysis.CSharp;
        using Microsoft.CodeAnalysis.CSharp.Syntax;
        using Microsoft.CodeAnalysis.Diagnostics;
        using Microsoft.CodeAnalysis.Text;
        namespace SyntaxNodeAnalyzer
        {
            [DiagnosticAnalyzer(LanguageNames.CSharp)]
            public class SyntaxNodeAnalyzerAnalyzer : DiagnosticAnalyzer
            {
                public const string spacingRuleId = ""IfSpacing"";
                internal static DiagnosticDescriptor Rule = new DiagnosticDescriptor(
                    id: spacingRuleId, //make the id specific
                    title: ""If statement must have a space between 'if' and the boolean expression"", //allow any title
                    messageFormat: ""If statements must contain a space between the 'if' keyword and the boolean expression"", //allow any message
                    category: ""Syntax"", //make the category specific
                    defaultSeverity: DiagnosticSeverity.Warning, //possible options
                    isEnabledByDefault: true);
                public override ImmutableArray<DiagnosticDescriptor> SupportedDiagnostics
                {
                    get
                    {
                        return ImmutableArray.Create(Rule);
                    }
                }
                public override void Initialize(AnalysisContext context)
                {
                    context.RegisterSyntaxNodeAction(AnalyzeIfStatement, SyntaxKind.IfStatement);
                }
            }
        }";
            VerifyCSharpFix(test, fixtest);
        }

        [Fact]
        public void EnabledByDefault3() //isEnabledByDefault set to member access expression
        {
            var test = @"using System;
        using System.Collections.Generic;
        using System.Collections.Immutable;
        using System.Linq;
        using System.Threading;
        using Microsoft.CodeAnalysis;
        using Microsoft.CodeAnalysis.CSharp;
        using Microsoft.CodeAnalysis.CSharp.Syntax;
        using Microsoft.CodeAnalysis.Diagnostics;
        using Microsoft.CodeAnalysis.Text;
        namespace SyntaxNodeAnalyzer
        {
            [DiagnosticAnalyzer(LanguageNames.CSharp)]
            public class SyntaxNodeAnalyzerAnalyzer : DiagnosticAnalyzer
            {
                public const string spacingRuleId = ""IfSpacing"";
                internal static DiagnosticDescriptor Rule = new DiagnosticDescriptor(
                    id: spacingRuleId, //make the id specific
                    title: ""If statement must have a space between 'if' and the boolean expression"", //allow any title
                    messageFormat: ""If statements must contain a space between the 'if' keyword and the boolean expression"", //allow any message
                    category: ""Syntax"", //make the category specific
                    defaultSeverity: DiagnosticSeverity.Warning, //possible options
                    isEnabledByDefault: DiagnosticSeverity.Error);
                public override ImmutableArray<DiagnosticDescriptor> SupportedDiagnostics
                {
                    get
                    {
                        return ImmutableArray.Create(Rule);
                    }
                }
                public override void Initialize(AnalysisContext context)
                {
                    context.RegisterSyntaxNodeAction(AnalyzeIfStatement, SyntaxKind.IfStatement);
                }
                private void AnalyzeIfStatement(SyntaxNodeAnalysisContext obj)
                {
                    throw new NotImplementedException();
                }
            }
        }";
            var expected = new DiagnosticResult
            {
                Id = MetaCompilationAnalyzer.EnabledByDefaultError,
                Message = "isEnabledByDefault should be set to true",
                Severity = DiagnosticSeverity.Error,
                Locations = new[] { new DiagnosticResultLocation("Test0.cs", 23, 41) }
            };

            VerifyCSharpDiagnostic(test, expected);

            var fixtest = @"using System;
        using System.Collections.Generic;
        using System.Collections.Immutable;
        using System.Linq;
        using System.Threading;
        using Microsoft.CodeAnalysis;
        using Microsoft.CodeAnalysis.CSharp;
        using Microsoft.CodeAnalysis.CSharp.Syntax;
        using Microsoft.CodeAnalysis.Diagnostics;
        using Microsoft.CodeAnalysis.Text;
        namespace SyntaxNodeAnalyzer
        {
            [DiagnosticAnalyzer(LanguageNames.CSharp)]
            public class SyntaxNodeAnalyzerAnalyzer : DiagnosticAnalyzer
            {
                public const string spacingRuleId = ""IfSpacing"";
                internal static DiagnosticDescriptor Rule = new DiagnosticDescriptor(
                    id: spacingRuleId, //make the id specific
                    title: ""If statement must have a space between 'if' and the boolean expression"", //allow any title
                    messageFormat: ""If statements must contain a space between the 'if' keyword and the boolean expression"", //allow any message
                    category: ""Syntax"", //make the category specific
                    defaultSeverity: DiagnosticSeverity.Warning, //possible options
                    isEnabledByDefault: true);
                public override ImmutableArray<DiagnosticDescriptor> SupportedDiagnostics
                {
                    get
                    {
                        return ImmutableArray.Create(Rule);
                    }
                }
                public override void Initialize(AnalysisContext context)
                {
                    context.RegisterSyntaxNodeAction(AnalyzeIfStatement, SyntaxKind.IfStatement);
                }
                private void AnalyzeIfStatement(SyntaxNodeAnalysisContext obj)
                {
                    throw new NotImplementedException();
                }
            }
        }";
            VerifyCSharpFix(test, fixtest);
        }

        [Fact]
        public void EnabledByDefault4() //isEnabledByDefault with argument missing
        {
            var test = @"using System;
        using System.Collections.Generic;
        using System.Collections.Immutable;
        using System.Linq;
        using System.Threading;
        using Microsoft.CodeAnalysis;
        using Microsoft.CodeAnalysis.CSharp;
        using Microsoft.CodeAnalysis.CSharp.Syntax;
        using Microsoft.CodeAnalysis.Diagnostics;
        using Microsoft.CodeAnalysis.Text;
        namespace SyntaxNodeAnalyzer
        {
            [DiagnosticAnalyzer(LanguageNames.CSharp)]
            public class SyntaxNodeAnalyzerAnalyzer : DiagnosticAnalyzer
            {
                public const string spacingRuleId = ""IfSpacing"";
                internal static DiagnosticDescriptor Rule = new DiagnosticDescriptor(
                    id: spacingRuleId, //make the id specific
                    title: ""If statement must have a space between 'if' and the boolean expression"", //allow any title
                    messageFormat: ""If statements must contain a space between the 'if' keyword and the boolean expression"", //allow any message
                    category: ""Syntax"", //make the category specific
                    defaultSeverity: DiagnosticSeverity.Warning, //possible options
                    isEnabledByDefault: );
                public override ImmutableArray<DiagnosticDescriptor> SupportedDiagnostics
                {
                    get
                    {
                        return ImmutableArray.Create(Rule);
                    }
                }
                public override void Initialize(AnalysisContext context)
                {
                    context.RegisterSyntaxNodeAction(AnalyzeIfStatement, SyntaxKind.IfStatement);
                }
                private void AnalyzeIfStatement(SyntaxNodeAnalysisContext obj)
                {
                    throw new NotImplementedException();
                }
            }
        }";
            var expected = new DiagnosticResult
            {
                Id = MetaCompilationAnalyzer.EnabledByDefaultError,
                Message = "isEnabledByDefault should be set to true",
                Severity = DiagnosticSeverity.Error,
                Locations = new[] { new DiagnosticResultLocation("Test0.cs", 23, 21) }
            };

            VerifyCSharpDiagnostic(test, expected);

            var fixtest = @"using System;
        using System.Collections.Generic;
        using System.Collections.Immutable;
        using System.Linq;
        using System.Threading;
        using Microsoft.CodeAnalysis;
        using Microsoft.CodeAnalysis.CSharp;
        using Microsoft.CodeAnalysis.CSharp.Syntax;
        using Microsoft.CodeAnalysis.Diagnostics;
        using Microsoft.CodeAnalysis.Text;
        namespace SyntaxNodeAnalyzer
        {
            [DiagnosticAnalyzer(LanguageNames.CSharp)]
            public class SyntaxNodeAnalyzerAnalyzer : DiagnosticAnalyzer
            {
                public const string spacingRuleId = ""IfSpacing"";
                internal static DiagnosticDescriptor Rule = new DiagnosticDescriptor(
                    id: spacingRuleId, //make the id specific
                    title: ""If statement must have a space between 'if' and the boolean expression"", //allow any title
                    messageFormat: ""If statements must contain a space between the 'if' keyword and the boolean expression"", //allow any message
                    category: ""Syntax"", //make the category specific
                    defaultSeverity: DiagnosticSeverity.Warning, //possible options
                    isEnabledByDefault: true);
                public override ImmutableArray<DiagnosticDescriptor> SupportedDiagnostics
                {
                    get
                    {
                        return ImmutableArray.Create(Rule);
                    }
                }
                public override void Initialize(AnalysisContext context)
                {
                    context.RegisterSyntaxNodeAction(AnalyzeIfStatement, SyntaxKind.IfStatement);
                }
                private void AnalyzeIfStatement(SyntaxNodeAnalysisContext obj)
                {
                    throw new NotImplementedException();
                }
            }
        }";
            VerifyCSharpFix(test, fixtest);
        }
        #endregion

        #region DefaultSeverityError
        [Fact]
        public void DefaultSeverity1() //defaultSeverity set to undeclared variable.
        {
            var test = @"using System;
using System.Collections.Generic;
using System.Collections.Immutable;
using System.Linq;
using System.Threading;
using Microsoft.CodeAnalysis;
using Microsoft.CodeAnalysis.CSharp;
using Microsoft.CodeAnalysis.CSharp.Syntax;
using Microsoft.CodeAnalysis.Diagnostics;
using Microsoft.CodeAnalysis.Text;
namespace SyntaxNodeAnalyzer
{
    [DiagnosticAnalyzer(LanguageNames.CSharp)]
    public class SyntaxNodeAnalyzerAnalyzer : DiagnosticAnalyzer
    {
        public const string spacingRuleId = ""IfSpacing"";
        internal static DiagnosticDescriptor Rule = new DiagnosticDescriptor(
            id: spacingRuleId, //make the id specific
            title: ""If statement must have a space between 'if' and the boolean expression"", //allow any title
            messageFormat: ""If statements must contain a space between the 'if' keyword and the boolean expression"", //allow any message
            category: ""Syntax"", //make the category specific
            defaultSeverity: test, //possible options
            isEnabledByDefault: true);
        public override ImmutableArray<DiagnosticDescriptor> SupportedDiagnostics
        {
            get
            {
                return ImmutableArray.Create(Rule);
            }
        }
        public override void Initialize(AnalysisContext context)
        {
            context.RegisterSyntaxNodeAction(AnalyzeIfStatement, SyntaxKind.IfStatement);
        }
    }
}";
            var expected = new DiagnosticResult
            {
                Id = MetaCompilationAnalyzer.DefaultSeverityError,
                Message = "defaultSeverity must be of the form: DiagnosticSeverity.[severity]",
                Severity = DiagnosticSeverity.Error,
                Locations = new[] { new DiagnosticResultLocation("Test0.cs", 22, 30) }
            };

            VerifyCSharpDiagnostic(test, expected);

            var fixtestError = @"using System;
using System.Collections.Generic;
using System.Collections.Immutable;
using System.Linq;
using System.Threading;
using Microsoft.CodeAnalysis;
using Microsoft.CodeAnalysis.CSharp;
using Microsoft.CodeAnalysis.CSharp.Syntax;
using Microsoft.CodeAnalysis.Diagnostics;
using Microsoft.CodeAnalysis.Text;
namespace SyntaxNodeAnalyzer
{
    [DiagnosticAnalyzer(LanguageNames.CSharp)]
    public class SyntaxNodeAnalyzerAnalyzer : DiagnosticAnalyzer
    {
        public const string spacingRuleId = ""IfSpacing"";
        internal static DiagnosticDescriptor Rule = new DiagnosticDescriptor(
            id: spacingRuleId, //make the id specific
            title: ""If statement must have a space between 'if' and the boolean expression"", //allow any title
            messageFormat: ""If statements must contain a space between the 'if' keyword and the boolean expression"", //allow any message
            category: ""Syntax"", //make the category specific
            defaultSeverity: DiagnosticSeverity.Error, //possible options
            isEnabledByDefault: true);
        public override ImmutableArray<DiagnosticDescriptor> SupportedDiagnostics
        {
            get
            {
                return ImmutableArray.Create(Rule);
            }
        }
        public override void Initialize(AnalysisContext context)
        {
            context.RegisterSyntaxNodeAction(AnalyzeIfStatement, SyntaxKind.IfStatement);
        }
    }
}";
            var fixtestWarning = @"using System;
using System.Collections.Generic;
using System.Collections.Immutable;
using System.Linq;
using System.Threading;
using Microsoft.CodeAnalysis;
using Microsoft.CodeAnalysis.CSharp;
using Microsoft.CodeAnalysis.CSharp.Syntax;
using Microsoft.CodeAnalysis.Diagnostics;
using Microsoft.CodeAnalysis.Text;
namespace SyntaxNodeAnalyzer
{
    [DiagnosticAnalyzer(LanguageNames.CSharp)]
    public class SyntaxNodeAnalyzerAnalyzer : DiagnosticAnalyzer
    {
        public const string spacingRuleId = ""IfSpacing"";
        internal static DiagnosticDescriptor Rule = new DiagnosticDescriptor(
            id: spacingRuleId, //make the id specific
            title: ""If statement must have a space between 'if' and the boolean expression"", //allow any title
            messageFormat: ""If statements must contain a space between the 'if' keyword and the boolean expression"", //allow any message
            category: ""Syntax"", //make the category specific
            defaultSeverity: DiagnosticSeverity.Warning, //possible options
            isEnabledByDefault: true);
        public override ImmutableArray<DiagnosticDescriptor> SupportedDiagnostics
        {
            get
            {
                return ImmutableArray.Create(Rule);
            }
        }
        public override void Initialize(AnalysisContext context)
        {
            context.RegisterSyntaxNodeAction(AnalyzeIfStatement, SyntaxKind.IfStatement);
        }
    }
}";
            var fixtestHidden = @"using System;
using System.Collections.Generic;
using System.Collections.Immutable;
using System.Linq;
using System.Threading;
using Microsoft.CodeAnalysis;
using Microsoft.CodeAnalysis.CSharp;
using Microsoft.CodeAnalysis.CSharp.Syntax;
using Microsoft.CodeAnalysis.Diagnostics;
using Microsoft.CodeAnalysis.Text;
namespace SyntaxNodeAnalyzer
{
    [DiagnosticAnalyzer(LanguageNames.CSharp)]
    public class SyntaxNodeAnalyzerAnalyzer : DiagnosticAnalyzer
    {
        public const string spacingRuleId = ""IfSpacing"";
        internal static DiagnosticDescriptor Rule = new DiagnosticDescriptor(
            id: spacingRuleId, //make the id specific
            title: ""If statement must have a space between 'if' and the boolean expression"", //allow any title
            messageFormat: ""If statements must contain a space between the 'if' keyword and the boolean expression"", //allow any message
            category: ""Syntax"", //make the category specific
            defaultSeverity: DiagnosticSeverity.Hidden, //possible options
            isEnabledByDefault: true);
        public override ImmutableArray<DiagnosticDescriptor> SupportedDiagnostics
        {
            get
            {
                return ImmutableArray.Create(Rule);
            }
        }
        public override void Initialize(AnalysisContext context)
        {
            context.RegisterSyntaxNodeAction(AnalyzeIfStatement, SyntaxKind.IfStatement);
        }
    }
}";
            var fixtestInfo = @"using System;
using System.Collections.Generic;
using System.Collections.Immutable;
using System.Linq;
using System.Threading;
using Microsoft.CodeAnalysis;
using Microsoft.CodeAnalysis.CSharp;
using Microsoft.CodeAnalysis.CSharp.Syntax;
using Microsoft.CodeAnalysis.Diagnostics;
using Microsoft.CodeAnalysis.Text;
namespace SyntaxNodeAnalyzer
{
    [DiagnosticAnalyzer(LanguageNames.CSharp)]
    public class SyntaxNodeAnalyzerAnalyzer : DiagnosticAnalyzer
    {
        public const string spacingRuleId = ""IfSpacing"";
        internal static DiagnosticDescriptor Rule = new DiagnosticDescriptor(
            id: spacingRuleId, //make the id specific
            title: ""If statement must have a space between 'if' and the boolean expression"", //allow any title
            messageFormat: ""If statements must contain a space between the 'if' keyword and the boolean expression"", //allow any message
            category: ""Syntax"", //make the category specific
            defaultSeverity: DiagnosticSeverity.Info, //possible options
            isEnabledByDefault: true);
        public override ImmutableArray<DiagnosticDescriptor> SupportedDiagnostics
        {
            get
            {
                return ImmutableArray.Create(Rule);
            }
        }
        public override void Initialize(AnalysisContext context)
        {
            context.RegisterSyntaxNodeAction(AnalyzeIfStatement, SyntaxKind.IfStatement);
        }
    }
}";
            VerifyCSharpFix(test, fixtestError, 0);
            VerifyCSharpFix(test, fixtestWarning, 1);
            VerifyCSharpFix(test, fixtestHidden, 2);
            VerifyCSharpFix(test, fixtestInfo, 3);
        }

        [Fact]
        public void DefaultSeverity2() //defaultSeverity.Name set to arbitrary string
        {
            var test = @"using System;
using System.Collections.Generic;
using System.Collections.Immutable;
using System.Linq;
using System.Threading;
using Microsoft.CodeAnalysis;
using Microsoft.CodeAnalysis.CSharp;
using Microsoft.CodeAnalysis.CSharp.Syntax;
using Microsoft.CodeAnalysis.Diagnostics;
using Microsoft.CodeAnalysis.Text;
namespace SyntaxNodeAnalyzer
{
    [DiagnosticAnalyzer(LanguageNames.CSharp)]
    public class SyntaxNodeAnalyzerAnalyzer : DiagnosticAnalyzer
    {
        public const string spacingRuleId = ""IfSpacing"";
        internal static DiagnosticDescriptor Rule = new DiagnosticDescriptor(
            id: spacingRuleId, //make the id specific
            title: ""If statement must have a space between 'if' and the boolean expression"", //allow any title
            messageFormat: ""If statements must contain a space between the 'if' keyword and the boolean expression"", //allow any message
            category: ""Syntax"", //make the category specific
            defaultSeverity: DiagnosticSeverity.test, //possible options
            isEnabledByDefault: true);
        public override ImmutableArray<DiagnosticDescriptor> SupportedDiagnostics
        {
            get
            {
                return ImmutableArray.Create(Rule);
            }
        }
        public override void Initialize(AnalysisContext context)
        {
            context.RegisterSyntaxNodeAction(AnalyzeIfStatement, SyntaxKind.IfStatement);
        }
    }
}";
            var expected = new DiagnosticResult
            {
                Id = MetaCompilationAnalyzer.DefaultSeverityError,
                Message = "defaultSeverity must be of the form: DiagnosticSeverity.[severity]",
                Severity = DiagnosticSeverity.Error,
                Locations = new[] { new DiagnosticResultLocation("Test0.cs", 22, 30) }
            };

            VerifyCSharpDiagnostic(test, expected);

            var fixtestError = @"using System;
using System.Collections.Generic;
using System.Collections.Immutable;
using System.Linq;
using System.Threading;
using Microsoft.CodeAnalysis;
using Microsoft.CodeAnalysis.CSharp;
using Microsoft.CodeAnalysis.CSharp.Syntax;
using Microsoft.CodeAnalysis.Diagnostics;
using Microsoft.CodeAnalysis.Text;
namespace SyntaxNodeAnalyzer
{
    [DiagnosticAnalyzer(LanguageNames.CSharp)]
    public class SyntaxNodeAnalyzerAnalyzer : DiagnosticAnalyzer
    {
        public const string spacingRuleId = ""IfSpacing"";
        internal static DiagnosticDescriptor Rule = new DiagnosticDescriptor(
            id: spacingRuleId, //make the id specific
            title: ""If statement must have a space between 'if' and the boolean expression"", //allow any title
            messageFormat: ""If statements must contain a space between the 'if' keyword and the boolean expression"", //allow any message
            category: ""Syntax"", //make the category specific
            defaultSeverity: DiagnosticSeverity.Error, //possible options
            isEnabledByDefault: true);
        public override ImmutableArray<DiagnosticDescriptor> SupportedDiagnostics
        {
            get
            {
                return ImmutableArray.Create(Rule);
            }
        }
        public override void Initialize(AnalysisContext context)
        {
            context.RegisterSyntaxNodeAction(AnalyzeIfStatement, SyntaxKind.IfStatement);
        }
    }
}";
            var fixtestWarning = @"using System;
using System.Collections.Generic;
using System.Collections.Immutable;
using System.Linq;
using System.Threading;
using Microsoft.CodeAnalysis;
using Microsoft.CodeAnalysis.CSharp;
using Microsoft.CodeAnalysis.CSharp.Syntax;
using Microsoft.CodeAnalysis.Diagnostics;
using Microsoft.CodeAnalysis.Text;
namespace SyntaxNodeAnalyzer
{
    [DiagnosticAnalyzer(LanguageNames.CSharp)]
    public class SyntaxNodeAnalyzerAnalyzer : DiagnosticAnalyzer
    {
        public const string spacingRuleId = ""IfSpacing"";
        internal static DiagnosticDescriptor Rule = new DiagnosticDescriptor(
            id: spacingRuleId, //make the id specific
            title: ""If statement must have a space between 'if' and the boolean expression"", //allow any title
            messageFormat: ""If statements must contain a space between the 'if' keyword and the boolean expression"", //allow any message
            category: ""Syntax"", //make the category specific
            defaultSeverity: DiagnosticSeverity.Warning, //possible options
            isEnabledByDefault: true);
        public override ImmutableArray<DiagnosticDescriptor> SupportedDiagnostics
        {
            get
            {
                return ImmutableArray.Create(Rule);
            }
        }
        public override void Initialize(AnalysisContext context)
        {
            context.RegisterSyntaxNodeAction(AnalyzeIfStatement, SyntaxKind.IfStatement);
        }
    }
}";
            var fixtestHidden = @"using System;
using System.Collections.Generic;
using System.Collections.Immutable;
using System.Linq;
using System.Threading;
using Microsoft.CodeAnalysis;
using Microsoft.CodeAnalysis.CSharp;
using Microsoft.CodeAnalysis.CSharp.Syntax;
using Microsoft.CodeAnalysis.Diagnostics;
using Microsoft.CodeAnalysis.Text;
namespace SyntaxNodeAnalyzer
{
    [DiagnosticAnalyzer(LanguageNames.CSharp)]
    public class SyntaxNodeAnalyzerAnalyzer : DiagnosticAnalyzer
    {
        public const string spacingRuleId = ""IfSpacing"";
        internal static DiagnosticDescriptor Rule = new DiagnosticDescriptor(
            id: spacingRuleId, //make the id specific
            title: ""If statement must have a space between 'if' and the boolean expression"", //allow any title
            messageFormat: ""If statements must contain a space between the 'if' keyword and the boolean expression"", //allow any message
            category: ""Syntax"", //make the category specific
            defaultSeverity: DiagnosticSeverity.Hidden, //possible options
            isEnabledByDefault: true);
        public override ImmutableArray<DiagnosticDescriptor> SupportedDiagnostics
        {
            get
            {
                return ImmutableArray.Create(Rule);
            }
        }
        public override void Initialize(AnalysisContext context)
        {
            context.RegisterSyntaxNodeAction(AnalyzeIfStatement, SyntaxKind.IfStatement);
        }
    }
}";
            var fixtestInfo = @"using System;
using System.Collections.Generic;
using System.Collections.Immutable;
using System.Linq;
using System.Threading;
using Microsoft.CodeAnalysis;
using Microsoft.CodeAnalysis.CSharp;
using Microsoft.CodeAnalysis.CSharp.Syntax;
using Microsoft.CodeAnalysis.Diagnostics;
using Microsoft.CodeAnalysis.Text;
namespace SyntaxNodeAnalyzer
{
    [DiagnosticAnalyzer(LanguageNames.CSharp)]
    public class SyntaxNodeAnalyzerAnalyzer : DiagnosticAnalyzer
    {
        public const string spacingRuleId = ""IfSpacing"";
        internal static DiagnosticDescriptor Rule = new DiagnosticDescriptor(
            id: spacingRuleId, //make the id specific
            title: ""If statement must have a space between 'if' and the boolean expression"", //allow any title
            messageFormat: ""If statements must contain a space between the 'if' keyword and the boolean expression"", //allow any message
            category: ""Syntax"", //make the category specific
            defaultSeverity: DiagnosticSeverity.Info, //possible options
            isEnabledByDefault: true);
        public override ImmutableArray<DiagnosticDescriptor> SupportedDiagnostics
        {
            get
            {
                return ImmutableArray.Create(Rule);
            }
        }
        public override void Initialize(AnalysisContext context)
        {
            context.RegisterSyntaxNodeAction(AnalyzeIfStatement, SyntaxKind.IfStatement);
        }
    }
}";
            VerifyCSharpFix(test, fixtestError, 0);
            VerifyCSharpFix(test, fixtestWarning, 1);
            VerifyCSharpFix(test, fixtestHidden, 2);
            VerifyCSharpFix(test, fixtestInfo, 3);
        }

        [Fact]
        public void DefaultSeverity3() //defaultSeverity with argument missing
        {
            var test = @"using System;
using System.Collections.Generic;
using System.Collections.Immutable;
using System.Linq;
using System.Threading;
using Microsoft.CodeAnalysis;
using Microsoft.CodeAnalysis.CSharp;
using Microsoft.CodeAnalysis.CSharp.Syntax;
using Microsoft.CodeAnalysis.Diagnostics;
using Microsoft.CodeAnalysis.Text;
namespace SyntaxNodeAnalyzer
{
    [DiagnosticAnalyzer(LanguageNames.CSharp)]
    public class SyntaxNodeAnalyzerAnalyzer : DiagnosticAnalyzer
    {
        public const string spacingRuleId = ""IfSpacing"";
        internal static DiagnosticDescriptor Rule = new DiagnosticDescriptor(
            id: spacingRuleId, //make the id specific
            title: ""If statement must have a space between 'if' and the boolean expression"", //allow any title
            messageFormat: ""If statements must contain a space between the 'if' keyword and the boolean expression"", //allow any message
            category: ""Syntax"", //make the category specific
            defaultSeverity: , //possible options
            isEnabledByDefault: true);
        public override ImmutableArray<DiagnosticDescriptor> SupportedDiagnostics
        {
            get
            {
                return ImmutableArray.Create(Rule);
            }
        }
        public override void Initialize(AnalysisContext context)
        {
            context.RegisterSyntaxNodeAction(AnalyzeIfStatement, SyntaxKind.IfStatement);
        }
    }
}";
            var expected = new DiagnosticResult
            {
                Id = MetaCompilationAnalyzer.DefaultSeverityError,
                Message = "defaultSeverity must be of the form: DiagnosticSeverity.[severity]",
                Severity = DiagnosticSeverity.Error,
                Locations = new[] { new DiagnosticResultLocation("Test0.cs", 22, 13) }
            };

            VerifyCSharpDiagnostic(test, expected);

            var fixtestError = @"using System;
using System.Collections.Generic;
using System.Collections.Immutable;
using System.Linq;
using System.Threading;
using Microsoft.CodeAnalysis;
using Microsoft.CodeAnalysis.CSharp;
using Microsoft.CodeAnalysis.CSharp.Syntax;
using Microsoft.CodeAnalysis.Diagnostics;
using Microsoft.CodeAnalysis.Text;
namespace SyntaxNodeAnalyzer
{
    [DiagnosticAnalyzer(LanguageNames.CSharp)]
    public class SyntaxNodeAnalyzerAnalyzer : DiagnosticAnalyzer
    {
        public const string spacingRuleId = ""IfSpacing"";
        internal static DiagnosticDescriptor Rule = new DiagnosticDescriptor(
            id: spacingRuleId, //make the id specific
            title: ""If statement must have a space between 'if' and the boolean expression"", //allow any title
            messageFormat: ""If statements must contain a space between the 'if' keyword and the boolean expression"", //allow any message
            category: ""Syntax"", //make the category specific
            defaultSeverity: DiagnosticSeverity.Error, //possible options
            isEnabledByDefault: true);
        public override ImmutableArray<DiagnosticDescriptor> SupportedDiagnostics
        {
            get
            {
                return ImmutableArray.Create(Rule);
            }
        }
        public override void Initialize(AnalysisContext context)
        {
            context.RegisterSyntaxNodeAction(AnalyzeIfStatement, SyntaxKind.IfStatement);
        }
    }
}";
            var fixtestWarning = @"using System;
using System.Collections.Generic;
using System.Collections.Immutable;
using System.Linq;
using System.Threading;
using Microsoft.CodeAnalysis;
using Microsoft.CodeAnalysis.CSharp;
using Microsoft.CodeAnalysis.CSharp.Syntax;
using Microsoft.CodeAnalysis.Diagnostics;
using Microsoft.CodeAnalysis.Text;
namespace SyntaxNodeAnalyzer
{
    [DiagnosticAnalyzer(LanguageNames.CSharp)]
    public class SyntaxNodeAnalyzerAnalyzer : DiagnosticAnalyzer
    {
        public const string spacingRuleId = ""IfSpacing"";
        internal static DiagnosticDescriptor Rule = new DiagnosticDescriptor(
            id: spacingRuleId, //make the id specific
            title: ""If statement must have a space between 'if' and the boolean expression"", //allow any title
            messageFormat: ""If statements must contain a space between the 'if' keyword and the boolean expression"", //allow any message
            category: ""Syntax"", //make the category specific
            defaultSeverity: DiagnosticSeverity.Warning, //possible options
            isEnabledByDefault: true);
        public override ImmutableArray<DiagnosticDescriptor> SupportedDiagnostics
        {
            get
            {
                return ImmutableArray.Create(Rule);
            }
        }
        public override void Initialize(AnalysisContext context)
        {
            context.RegisterSyntaxNodeAction(AnalyzeIfStatement, SyntaxKind.IfStatement);
        }
    }
}";
            var fixtestHidden = @"using System;
using System.Collections.Generic;
using System.Collections.Immutable;
using System.Linq;
using System.Threading;
using Microsoft.CodeAnalysis;
using Microsoft.CodeAnalysis.CSharp;
using Microsoft.CodeAnalysis.CSharp.Syntax;
using Microsoft.CodeAnalysis.Diagnostics;
using Microsoft.CodeAnalysis.Text;
namespace SyntaxNodeAnalyzer
{
    [DiagnosticAnalyzer(LanguageNames.CSharp)]
    public class SyntaxNodeAnalyzerAnalyzer : DiagnosticAnalyzer
    {
        public const string spacingRuleId = ""IfSpacing"";
        internal static DiagnosticDescriptor Rule = new DiagnosticDescriptor(
            id: spacingRuleId, //make the id specific
            title: ""If statement must have a space between 'if' and the boolean expression"", //allow any title
            messageFormat: ""If statements must contain a space between the 'if' keyword and the boolean expression"", //allow any message
            category: ""Syntax"", //make the category specific
            defaultSeverity: DiagnosticSeverity.Hidden, //possible options
            isEnabledByDefault: true);
        public override ImmutableArray<DiagnosticDescriptor> SupportedDiagnostics
        {
            get
            {
                return ImmutableArray.Create(Rule);
            }
        }
        public override void Initialize(AnalysisContext context)
        {
            context.RegisterSyntaxNodeAction(AnalyzeIfStatement, SyntaxKind.IfStatement);
        }
    }
}";
            var fixtestInfo = @"using System;
using System.Collections.Generic;
using System.Collections.Immutable;
using System.Linq;
using System.Threading;
using Microsoft.CodeAnalysis;
using Microsoft.CodeAnalysis.CSharp;
using Microsoft.CodeAnalysis.CSharp.Syntax;
using Microsoft.CodeAnalysis.Diagnostics;
using Microsoft.CodeAnalysis.Text;
namespace SyntaxNodeAnalyzer
{
    [DiagnosticAnalyzer(LanguageNames.CSharp)]
    public class SyntaxNodeAnalyzerAnalyzer : DiagnosticAnalyzer
    {
        public const string spacingRuleId = ""IfSpacing"";
        internal static DiagnosticDescriptor Rule = new DiagnosticDescriptor(
            id: spacingRuleId, //make the id specific
            title: ""If statement must have a space between 'if' and the boolean expression"", //allow any title
            messageFormat: ""If statements must contain a space between the 'if' keyword and the boolean expression"", //allow any message
            category: ""Syntax"", //make the category specific
            defaultSeverity: DiagnosticSeverity.Info, //possible options
            isEnabledByDefault: true);
        public override ImmutableArray<DiagnosticDescriptor> SupportedDiagnostics
        {
            get
            {
                return ImmutableArray.Create(Rule);
            }
        }
        public override void Initialize(AnalysisContext context)
        {
            context.RegisterSyntaxNodeAction(AnalyzeIfStatement, SyntaxKind.IfStatement);
        }
    }
}";
            VerifyCSharpFix(test, fixtestError, 0);
            VerifyCSharpFix(test, fixtestWarning, 1);
            VerifyCSharpFix(test, fixtestHidden, 2);
            VerifyCSharpFix(test, fixtestInfo, 3);
        }
        #endregion

        #region IdDeclTypeError
        [Fact]
        public void IdDeclType1() //id set to a literal string
        {
            var test = @"using System;
using System.Collections.Generic;
using System.Collections.Immutable;
using System.Linq;
using System.Threading;
using Microsoft.CodeAnalysis;
using Microsoft.CodeAnalysis.CSharp;
using Microsoft.CodeAnalysis.CSharp.Syntax;
using Microsoft.CodeAnalysis.Diagnostics;
using Microsoft.CodeAnalysis.Text;
namespace SyntaxNodeAnalyzer
{
    [DiagnosticAnalyzer(LanguageNames.CSharp)]
    public class SyntaxNodeAnalyzerAnalyzer : DiagnosticAnalyzer
    {
        public const string spacingRuleId = ""IfSpacing"";
        internal static DiagnosticDescriptor Rule = new DiagnosticDescriptor(
            id: ""test"", //make the id specific
            title: ""If statement must have a space between 'if' and the boolean expression"", //allow any title
            messageFormat: ""If statements must contain a space between the 'if' keyword and the boolean expression"", //allow any message
            category: ""Syntax"", //make the category specific
            defaultSeverity: DiagnosticSeverity.Warning, //possible options
            isEnabledByDefault: true);
        public override ImmutableArray<DiagnosticDescriptor> SupportedDiagnostics
        {
            get
            {
                return ImmutableArray.Create(Rule);
            }
        }
        public override void Initialize(AnalysisContext context)
        {
            context.RegisterSyntaxNodeAction(AnalyzeIfStatement, SyntaxKind.IfStatement);
        }
    }
}";
            var expected = new DiagnosticResult
            {
                Id = MetaCompilationAnalyzer.IdDeclTypeError,
                Message = "The diagnostic id should be the const declared above this",
                Severity = DiagnosticSeverity.Error,
                Locations = new[] { new DiagnosticResultLocation("Test0.cs", 18, 17) }
            };

            VerifyCSharpDiagnostic(test, expected);

            var fixtest = @"using System;
using System.Collections.Generic;
using System.Collections.Immutable;
using System.Linq;
using System.Threading;
using Microsoft.CodeAnalysis;
using Microsoft.CodeAnalysis.CSharp;
using Microsoft.CodeAnalysis.CSharp.Syntax;
using Microsoft.CodeAnalysis.Diagnostics;
using Microsoft.CodeAnalysis.Text;
namespace SyntaxNodeAnalyzer
{
    [DiagnosticAnalyzer(LanguageNames.CSharp)]
    public class SyntaxNodeAnalyzerAnalyzer : DiagnosticAnalyzer
    {
        public const string spacingRuleId = ""IfSpacing"";
        internal static DiagnosticDescriptor Rule = new DiagnosticDescriptor(
            id: spacingRuleId, //make the id specific
            title: ""If statement must have a space between 'if' and the boolean expression"", //allow any title
            messageFormat: ""If statements must contain a space between the 'if' keyword and the boolean expression"", //allow any message
            category: ""Syntax"", //make the category specific
            defaultSeverity: DiagnosticSeverity.Warning, //possible options
            isEnabledByDefault: true);
        public override ImmutableArray<DiagnosticDescriptor> SupportedDiagnostics
        {
            get
            {
                return ImmutableArray.Create(Rule);
            }
        }
        public override void Initialize(AnalysisContext context)
        {
            context.RegisterSyntaxNodeAction(AnalyzeIfStatement, SyntaxKind.IfStatement);
        }
    }
}";
            VerifyCSharpFix(test, fixtest);
        }

        [Fact]
        public void IdDeclType2() //id set to a member access expression
        {
            var test = @"using System;
using System.Collections.Generic;
using System.Collections.Immutable;
using System.Linq;
using System.Threading;
using Microsoft.CodeAnalysis;
using Microsoft.CodeAnalysis.CSharp;
using Microsoft.CodeAnalysis.CSharp.Syntax;
using Microsoft.CodeAnalysis.Diagnostics;
using Microsoft.CodeAnalysis.Text;
namespace SyntaxNodeAnalyzer
{
    [DiagnosticAnalyzer(LanguageNames.CSharp)]
    public class SyntaxNodeAnalyzerAnalyzer : DiagnosticAnalyzer
    {
        public const string spacingRuleId = ""IfSpacing"";
        internal static DiagnosticDescriptor Rule = new DiagnosticDescriptor(
            id: DiagnosticSeverity.Warning, //make the id specific
            title: ""If statement must have a space between 'if' and the boolean expression"", //allow any title
            messageFormat: ""If statements must contain a space between the 'if' keyword and the boolean expression"", //allow any message
            category: ""Syntax"", //make the category specific
            defaultSeverity: DiagnosticSeverity.Warning, //possible options
            isEnabledByDefault: true);
        public override ImmutableArray<DiagnosticDescriptor> SupportedDiagnostics
        {
            get
            {
                return ImmutableArray.Create(Rule);
            }
        }
        public override void Initialize(AnalysisContext context)
        {
            context.RegisterSyntaxNodeAction(AnalyzeIfStatement, SyntaxKind.IfStatement);
        }

        private void AnalyzeIfStatement(SyntaxNodeAnalysisContext obj)
        {
            throw new NotImplementedException();
        }
    }
}";
            var expected = new DiagnosticResult
            {
                Id = MetaCompilationAnalyzer.IdDeclTypeError,
                Message = "The diagnostic id should be the const declared above this",
                Severity = DiagnosticSeverity.Error,
                Locations = new[] { new DiagnosticResultLocation("Test0.cs", 18, 17) }
            };

            VerifyCSharpDiagnostic(test, expected);

            var fixtest = @"using System;
using System.Collections.Generic;
using System.Collections.Immutable;
using System.Linq;
using System.Threading;
using Microsoft.CodeAnalysis;
using Microsoft.CodeAnalysis.CSharp;
using Microsoft.CodeAnalysis.CSharp.Syntax;
using Microsoft.CodeAnalysis.Diagnostics;
using Microsoft.CodeAnalysis.Text;
namespace SyntaxNodeAnalyzer
{
    [DiagnosticAnalyzer(LanguageNames.CSharp)]
    public class SyntaxNodeAnalyzerAnalyzer : DiagnosticAnalyzer
    {
        public const string spacingRuleId = ""IfSpacing"";
        internal static DiagnosticDescriptor Rule = new DiagnosticDescriptor(
            id: spacingRuleId, //make the id specific
            title: ""If statement must have a space between 'if' and the boolean expression"", //allow any title
            messageFormat: ""If statements must contain a space between the 'if' keyword and the boolean expression"", //allow any message
            category: ""Syntax"", //make the category specific
            defaultSeverity: DiagnosticSeverity.Warning, //possible options
            isEnabledByDefault: true);
        public override ImmutableArray<DiagnosticDescriptor> SupportedDiagnostics
        {
            get
            {
                return ImmutableArray.Create(Rule);
            }
        }
        public override void Initialize(AnalysisContext context)
        {
            context.RegisterSyntaxNodeAction(AnalyzeIfStatement, SyntaxKind.IfStatement);
        }

        private void AnalyzeIfStatement(SyntaxNodeAnalysisContext obj)
        {
            throw new NotImplementedException();
        }
    }
}";
            VerifyCSharpFix(test, fixtest);
        }

        [Fact]
        public void IdDeclType3() //id set to true
        {
            var test = @"using System;
using System.Collections.Generic;
using System.Collections.Immutable;
using System.Linq;
using System.Threading;
using Microsoft.CodeAnalysis;
using Microsoft.CodeAnalysis.CSharp;
using Microsoft.CodeAnalysis.CSharp.Syntax;
using Microsoft.CodeAnalysis.Diagnostics;
using Microsoft.CodeAnalysis.Text;
namespace SyntaxNodeAnalyzer
{
    [DiagnosticAnalyzer(LanguageNames.CSharp)]
    public class SyntaxNodeAnalyzerAnalyzer : DiagnosticAnalyzer
    {
        public const string spacingRuleId = ""IfSpacing"";
        internal static DiagnosticDescriptor Rule = new DiagnosticDescriptor(
            id: true, //make the id specific
            title: ""If statement must have a space between 'if' and the boolean expression"", //allow any title
            messageFormat: ""If statements must contain a space between the 'if' keyword and the boolean expression"", //allow any message
            category: ""Syntax"", //make the category specific
            defaultSeverity: DiagnosticSeverity.Warning, //possible options
            isEnabledByDefault: true);
        public override ImmutableArray<DiagnosticDescriptor> SupportedDiagnostics
        {
            get
            {
                return ImmutableArray.Create(Rule);
            }
        }
        public override void Initialize(AnalysisContext context)
        {
            context.RegisterSyntaxNodeAction(AnalyzeIfStatement, SyntaxKind.IfStatement);
        }

        private void AnalyzeIfStatement(SyntaxNodeAnalysisContext obj)
        {
            throw new NotImplementedException();
        }
    }
}";
            var expected = new DiagnosticResult
            {
                Id = MetaCompilationAnalyzer.IdDeclTypeError,
                Message = "The diagnostic id should be the const declared above this",
                Severity = DiagnosticSeverity.Error,
                Locations = new[] { new DiagnosticResultLocation("Test0.cs", 18, 17) }
            };

            VerifyCSharpDiagnostic(test, expected);

            var fixtest = @"using System;
using System.Collections.Generic;
using System.Collections.Immutable;
using System.Linq;
using System.Threading;
using Microsoft.CodeAnalysis;
using Microsoft.CodeAnalysis.CSharp;
using Microsoft.CodeAnalysis.CSharp.Syntax;
using Microsoft.CodeAnalysis.Diagnostics;
using Microsoft.CodeAnalysis.Text;
namespace SyntaxNodeAnalyzer
{
    [DiagnosticAnalyzer(LanguageNames.CSharp)]
    public class SyntaxNodeAnalyzerAnalyzer : DiagnosticAnalyzer
    {
        public const string spacingRuleId = ""IfSpacing"";
        internal static DiagnosticDescriptor Rule = new DiagnosticDescriptor(
            id: spacingRuleId, //make the id specific
            title: ""If statement must have a space between 'if' and the boolean expression"", //allow any title
            messageFormat: ""If statements must contain a space between the 'if' keyword and the boolean expression"", //allow any message
            category: ""Syntax"", //make the category specific
            defaultSeverity: DiagnosticSeverity.Warning, //possible options
            isEnabledByDefault: true);
        public override ImmutableArray<DiagnosticDescriptor> SupportedDiagnostics
        {
            get
            {
                return ImmutableArray.Create(Rule);
            }
        }
        public override void Initialize(AnalysisContext context)
        {
            context.RegisterSyntaxNodeAction(AnalyzeIfStatement, SyntaxKind.IfStatement);
        }

        private void AnalyzeIfStatement(SyntaxNodeAnalysisContext obj)
        {
            throw new NotImplementedException();
        }
    }
}";
            VerifyCSharpFix(test, fixtest);
        }

        [Fact]
        public void IdDeclType4() //id with argument missing
        {
            var test = @"using System;
using System.Collections.Generic;
using System.Collections.Immutable;
using System.Linq;
using System.Threading;
using Microsoft.CodeAnalysis;
using Microsoft.CodeAnalysis.CSharp;
using Microsoft.CodeAnalysis.CSharp.Syntax;
using Microsoft.CodeAnalysis.Diagnostics;
using Microsoft.CodeAnalysis.Text;
namespace SyntaxNodeAnalyzer
{
    [DiagnosticAnalyzer(LanguageNames.CSharp)]
    public class SyntaxNodeAnalyzerAnalyzer : DiagnosticAnalyzer
    {
        public const string spacingRuleId = ""IfSpacing"";
        internal static DiagnosticDescriptor Rule = new DiagnosticDescriptor(
            id: , //make the id specific
            title: ""If statement must have a space between 'if' and the boolean expression"", //allow any title
            messageFormat: ""If statements must contain a space between the 'if' keyword and the boolean expression"", //allow any message
            category: ""Syntax"", //make the category specific
            defaultSeverity: DiagnosticSeverity.Warning, //possible options
            isEnabledByDefault: true);
        public override ImmutableArray<DiagnosticDescriptor> SupportedDiagnostics
        {
            get
            {
                return ImmutableArray.Create(Rule);
            }
        }
        public override void Initialize(AnalysisContext context)
        {
            context.RegisterSyntaxNodeAction(AnalyzeIfStatement, SyntaxKind.IfStatement);
        }

        private void AnalyzeIfStatement(SyntaxNodeAnalysisContext obj)
        {
            throw new NotImplementedException();
        }
    }
}";
            var expected = new DiagnosticResult
            {
                Id = MetaCompilationAnalyzer.IdDeclTypeError,
                Message = "The diagnostic id should be the const declared above this",
                Severity = DiagnosticSeverity.Error,
                Locations = new[] { new DiagnosticResultLocation("Test0.cs", 18, 13) }
            };

            VerifyCSharpDiagnostic(test, expected);

            var fixtest = @"using System;
using System.Collections.Generic;
using System.Collections.Immutable;
using System.Linq;
using System.Threading;
using Microsoft.CodeAnalysis;
using Microsoft.CodeAnalysis.CSharp;
using Microsoft.CodeAnalysis.CSharp.Syntax;
using Microsoft.CodeAnalysis.Diagnostics;
using Microsoft.CodeAnalysis.Text;
namespace SyntaxNodeAnalyzer
{
    [DiagnosticAnalyzer(LanguageNames.CSharp)]
    public class SyntaxNodeAnalyzerAnalyzer : DiagnosticAnalyzer
    {
        public const string spacingRuleId = ""IfSpacing"";
        internal static DiagnosticDescriptor Rule = new DiagnosticDescriptor(
            id: spacingRuleId, //make the id specific
            title: ""If statement must have a space between 'if' and the boolean expression"", //allow any title
            messageFormat: ""If statements must contain a space between the 'if' keyword and the boolean expression"", //allow any message
            category: ""Syntax"", //make the category specific
            defaultSeverity: DiagnosticSeverity.Warning, //possible options
            isEnabledByDefault: true);
        public override ImmutableArray<DiagnosticDescriptor> SupportedDiagnostics
        {
            get
            {
                return ImmutableArray.Create(Rule);
            }
        }
        public override void Initialize(AnalysisContext context)
        {
            context.RegisterSyntaxNodeAction(AnalyzeIfStatement, SyntaxKind.IfStatement);
        }

        private void AnalyzeIfStatement(SyntaxNodeAnalysisContext obj)
        {
            throw new NotImplementedException();
        }
    }
}";
            VerifyCSharpFix(test, fixtest);
        }
        #endregion

        #region MissingIdDeclaration
        [Fact]
        public void MissingIdDeclaration1() //id set to undeclared variable
        {
            var test = @"using System;
using System.Collections.Generic;
using System.Collections.Immutable;
using System.Linq;
using System.Threading;
using Microsoft.CodeAnalysis;
using Microsoft.CodeAnalysis.CSharp;
using Microsoft.CodeAnalysis.CSharp.Syntax;
using Microsoft.CodeAnalysis.Diagnostics;
using Microsoft.CodeAnalysis.Text;
namespace SyntaxNodeAnalyzer
{
    [DiagnosticAnalyzer(LanguageNames.CSharp)]
    public class SyntaxNodeAnalyzerAnalyzer : DiagnosticAnalyzer
    {
        public const string spacingRuleId = ""IfSpacing"";
        internal static DiagnosticDescriptor Rule = new DiagnosticDescriptor(
            id: test, //make the id specific
            title: ""If statement must have a space between 'if' and the boolean expression"", //allow any title
            messageFormat: ""If statements must contain a space between the 'if' keyword and the boolean expression"", //allow any message
            category: ""Syntax"", //make the category specific
            defaultSeverity: DiagnosticSeverity.Warning, //possible options
            isEnabledByDefault: true);

        public override ImmutableArray<DiagnosticDescriptor> SupportedDiagnostics
        {
            get
            {
                return ImmutableArray.Create(Rule);
            }
        }
        public override void Initialize(AnalysisContext context)
        {
            context.RegisterSyntaxNodeAction(AnalyzeIfStatement, SyntaxKind.IfStatement);
        }
    }
}";
            var expected = new DiagnosticResult
            {
                Id = MetaCompilationAnalyzer.MissingIdDeclaration,
                Message = "This diagnostic id has not been declared",
                Severity = DiagnosticSeverity.Error,
                Locations = new[] { new DiagnosticResultLocation("Test0.cs", 18, 17) }
            };

            VerifyCSharpDiagnostic(test, expected);

            var fixtest = @"using System;
using System.Collections.Generic;
using System.Collections.Immutable;
using System.Linq;
using System.Threading;
using Microsoft.CodeAnalysis;
using Microsoft.CodeAnalysis.CSharp;
using Microsoft.CodeAnalysis.CSharp.Syntax;
using Microsoft.CodeAnalysis.Diagnostics;
using Microsoft.CodeAnalysis.Text;
namespace SyntaxNodeAnalyzer
{
    [DiagnosticAnalyzer(LanguageNames.CSharp)]
    public class SyntaxNodeAnalyzerAnalyzer : DiagnosticAnalyzer
    {
        public const string test = ""DescriptiveId"";
        public const string spacingRuleId = ""IfSpacing"";
        internal static DiagnosticDescriptor Rule = new DiagnosticDescriptor(
            id: test, //make the id specific
            title: ""If statement must have a space between 'if' and the boolean expression"", //allow any title
            messageFormat: ""If statements must contain a space between the 'if' keyword and the boolean expression"", //allow any message
            category: ""Syntax"", //make the category specific
            defaultSeverity: DiagnosticSeverity.Warning, //possible options
            isEnabledByDefault: true);

        public override ImmutableArray<DiagnosticDescriptor> SupportedDiagnostics
        {
            get
            {
                return ImmutableArray.Create(Rule);
            }
        }
        public override void Initialize(AnalysisContext context)
        {
            context.RegisterSyntaxNodeAction(AnalyzeIfStatement, SyntaxKind.IfStatement);
        }
    }
}";
            VerifyCSharpFix(test, fixtest);
        }
        #endregion

        #region MissingRule
        [Fact]
        public void MissingRule1() //isEnabledByDefault with argument missing
        {
            var test = @"using System;
using System.Collections.Generic;
using System.Collections.Immutable;
using System.Linq;
using System.Threading;
using Microsoft.CodeAnalysis;
using Microsoft.CodeAnalysis.CSharp;
using Microsoft.CodeAnalysis.CSharp.Syntax;
using Microsoft.CodeAnalysis.Diagnostics;
using Microsoft.CodeAnalysis.Text;

namespace SyntaxNodeAnalyzerAnalyzer
{
    [DiagnosticAnalyzer(LanguageNames.CSharp)]
    public class SyntaxNodeAnalyzerAnalyzer : DiagnosticAnalyzer
    {
        public const string spacingRuleId = ""IfSpacing"";

        public override ImmutableArray<DiagnosticDescriptor> SupportedDiagnostics
        {
            get
            {
                throw new NotImplementedException();
            }
        }

        public override void Initialize(AnalysisContext context)
        {
            context.RegisterSyntaxNodeAction(AnalyzeIfStatement, SyntaxKind.IfStatement);
        }

        private void AnalyzeIfStatement(SyntaxNodeAnalysisContext obj)
        {
            throw new NotImplementedException();
        }
    }
}";
            var expected = new DiagnosticResult
            {
                Id = MetaCompilationAnalyzer.MissingRule,
                Message = "You need to have at least one DiagnosticDescriptor rule",
                Severity = DiagnosticSeverity.Error,
                Locations = new[] { new DiagnosticResultLocation("Test0.cs", 15, 18) }
            };

            VerifyCSharpDiagnostic(test, expected);
            var fixtest = @"using System;
using System.Collections.Generic;
using System.Collections.Immutable;
using System.Linq;
using System.Threading;
using Microsoft.CodeAnalysis;
using Microsoft.CodeAnalysis.CSharp;
using Microsoft.CodeAnalysis.CSharp.Syntax;
using Microsoft.CodeAnalysis.Diagnostics;
using Microsoft.CodeAnalysis.Text;

namespace SyntaxNodeAnalyzerAnalyzer
{
    [DiagnosticAnalyzer(LanguageNames.CSharp)]
    public class SyntaxNodeAnalyzerAnalyzer : DiagnosticAnalyzer
    {
        public const string spacingRuleId = ""IfSpacing"";
        internal static DiagnosticDescriptor spacingRule = new DiagnosticDescriptor(id: , title: ""Enter a title for this diagnostic"", messageFormat: ""Enter a message to be displayed with this diagnostic"", category: ""Enter a category for this diagnostic"", defaultSeverity: , isEnabledByDefault: );

        public override ImmutableArray<DiagnosticDescriptor> SupportedDiagnostics
        {
            get
            {
                throw new NotImplementedException();
            }
        }

        public override void Initialize(AnalysisContext context)
        {
            context.RegisterSyntaxNodeAction(AnalyzeIfStatement, SyntaxKind.IfStatement);
        }

        private void AnalyzeIfStatement(SyntaxNodeAnalysisContext obj)
        {
            throw new NotImplementedException();
        }
    }
}";
            VerifyCSharpFix(test, fixtest, allowNewCompilerDiagnostics: true);
    }
    #endregion

    #region TrailingTriviaKindCheckMissing
    [Fact]
        public void TrailingKindMissing1() // no whitespace check
        {
            var test = @"using System.Collections.Immutable;
            using Microsoft.CodeAnalysis;
            using Microsoft.CodeAnalysis.CSharp;
            using Microsoft.CodeAnalysis.CSharp.Syntax;
            using Microsoft.CodeAnalysis.Diagnostics;

namespace SyntaxNodeAnalyzer
    {
        [DiagnosticAnalyzer(LanguageNames.CSharp)]
        public class SyntaxNodeAnalyzerAnalyzer : DiagnosticAnalyzer
        {
            public const string spacingRuleId = ""IfSpacing"";

        internal static DiagnosticDescriptor Rule = new DiagnosticDescriptor(
            id: spacingRuleId, //make the id specific
            title: ""If statement must have a space between 'if' and the boolean expression"", //allow any title
            messageFormat: ""If statements must contain a space between the 'if' keyword and the boolean expression"", //allow any message
            category: ""Syntax"", //make the category specific
            defaultSeverity: DiagnosticSeverity.Warning, //possible options
            isEnabledByDefault: true);

            public override ImmutableArray<DiagnosticDescriptor> SupportedDiagnostics
            {
                get
                {
                    return ImmutableArray.Create(Rule);
                }
            }

            public override void Initialize(AnalysisContext context)
            {
                context.RegisterSyntaxNodeAction(AnalyzeIfStatement, SyntaxKind.IfStatement);
            }

            private void AnalyzeIfStatement(SyntaxNodeAnalysisContext context)
            {
                var ifStatement = (IfStatementSyntax)context.Node;
                var ifKeyword = ifStatement.IfKeyword;
                if (ifKeyword.HasTrailingTrivia)
                {
                    var trailingTrivia = ifKeyword.TrailingTrivia.Last();
                }
            }
        }
    }";
            var expected = new DiagnosticResult
            {
                Id = MetaCompilationAnalyzer.TrailingTriviaKindCheckMissing,
                Message = "The fifth step is to check the kind of trailingTrivia",
                Severity = DiagnosticSeverity.Error,
                Locations = new[] { new DiagnosticResultLocation("Test0.cs", 41, 21) }
            };

            VerifyCSharpDiagnostic(test, expected);

            var fixtest = @"using System.Collections.Immutable;
            using Microsoft.CodeAnalysis;
            using Microsoft.CodeAnalysis.CSharp;
            using Microsoft.CodeAnalysis.CSharp.Syntax;
            using Microsoft.CodeAnalysis.Diagnostics;

namespace SyntaxNodeAnalyzer
    {
        [DiagnosticAnalyzer(LanguageNames.CSharp)]
        public class SyntaxNodeAnalyzerAnalyzer : DiagnosticAnalyzer
        {
            public const string spacingRuleId = ""IfSpacing"";

        internal static DiagnosticDescriptor Rule = new DiagnosticDescriptor(
            id: spacingRuleId, //make the id specific
            title: ""If statement must have a space between 'if' and the boolean expression"", //allow any title
            messageFormat: ""If statements must contain a space between the 'if' keyword and the boolean expression"", //allow any message
            category: ""Syntax"", //make the category specific
            defaultSeverity: DiagnosticSeverity.Warning, //possible options
            isEnabledByDefault: true);

            public override ImmutableArray<DiagnosticDescriptor> SupportedDiagnostics
            {
                get
                {
                    return ImmutableArray.Create(Rule);
                }
            }

            public override void Initialize(AnalysisContext context)
            {
                context.RegisterSyntaxNodeAction(AnalyzeIfStatement, SyntaxKind.IfStatement);
            }

            private void AnalyzeIfStatement(SyntaxNodeAnalysisContext context)
            {
                var ifStatement = (IfStatementSyntax)context.Node;
                var ifKeyword = ifStatement.IfKeyword;
                if (ifKeyword.HasTrailingTrivia)
                {
                    var trailingTrivia = ifKeyword.TrailingTrivia.Last();
                if (trailingTrivia.Kind() == SyntaxKind.WhitespaceTrivia)
                {
                }
            }
            }
        }
    }";
            VerifyCSharpFix(test, fixtest);
        }
        #endregion

<<<<<<< HEAD
        #region WhitespaceCheckMissing
        //no whitespace check
        public void WhitespaceMissing1()
=======
        #region TrailingTriviaKindCheckIncorrect
        //random variable declaration
        [Fact]
        public void TrailingKindIncorrect1()
>>>>>>> 82e1a4f8
        {
            var test = @"using System.Collections.Immutable;
            using Microsoft.CodeAnalysis;
            using Microsoft.CodeAnalysis.CSharp;
            using Microsoft.CodeAnalysis.CSharp.Syntax;
            using Microsoft.CodeAnalysis.Diagnostics;

namespace SyntaxNodeAnalyzer
    {
        [DiagnosticAnalyzer(LanguageNames.CSharp)]
        public class SyntaxNodeAnalyzerAnalyzer : DiagnosticAnalyzer
        {
            public const string spacingRuleId = ""IfSpacing"";

        internal static DiagnosticDescriptor Rule = new DiagnosticDescriptor(
            id: spacingRuleId, //make the id specific
            title: ""If statement must have a space between 'if' and the boolean expression"", //allow any title
            messageFormat: ""If statements must contain a space between the 'if' keyword and the boolean expression"", //allow any message
            category: ""Syntax"", //make the category specific
            defaultSeverity: DiagnosticSeverity.Warning, //possible options
            isEnabledByDefault: true);

            public override ImmutableArray<DiagnosticDescriptor> SupportedDiagnostics
            {
                get
                {
                    return ImmutableArray.Create(Rule);
                }
            }

            public override void Initialize(AnalysisContext context)
            {
                context.RegisterSyntaxNodeAction(AnalyzeIfStatement, SyntaxKind.IfStatement);
            }

            private void AnalyzeIfStatement(SyntaxNodeAnalysisContext context)
            {
                var ifStatement = (IfStatementSyntax)context.Node;
                var ifKeyword = ifStatement.IfKeyword;
                if (ifKeyword.HasTrailingTrivia)
                {
                    var trailingTrivia = ifKeyword.TrailingTrivia.Last();
<<<<<<< HEAD
                    if (trailingTrivia.Kind() == SyntaxKind.WhitespaceTrivia)
                    {
                    }
=======
                    var ifCheck = true;
>>>>>>> 82e1a4f8
                }
            }
        }
    }";
            var expected = new DiagnosticResult
            {
<<<<<<< HEAD
                Id = MetaCompilationAnalyzer.WhitespaceCheckMissing,
                Message = "The sixth step is to make sure trailingTrivia is a single whitespace",
                Severity = DiagnosticSeverity.Error,
                Locations = new[] { new DiagnosticResultLocation("Test0.cs", 43, 17) }
            };
=======
                Id = MetaCompilationAnalyzer.TrailingTriviaKindCheckIncorrect,
                Message = "This statement should check to see if the kind of trailingTrivia is whitespace trivia",
                Severity = DiagnosticSeverity.Error,
                Locations = new[] { new DiagnosticResultLocation("Test0.cs", 42, 21)}
            };

>>>>>>> 82e1a4f8
            VerifyCSharpDiagnostic(test, expected);

            var fixtest = @"using System.Collections.Immutable;
            using Microsoft.CodeAnalysis;
            using Microsoft.CodeAnalysis.CSharp;
            using Microsoft.CodeAnalysis.CSharp.Syntax;
            using Microsoft.CodeAnalysis.Diagnostics;

namespace SyntaxNodeAnalyzer
    {
        [DiagnosticAnalyzer(LanguageNames.CSharp)]
        public class SyntaxNodeAnalyzerAnalyzer : DiagnosticAnalyzer
        {
            public const string spacingRuleId = ""IfSpacing"";

        internal static DiagnosticDescriptor Rule = new DiagnosticDescriptor(
            id: spacingRuleId, //make the id specific
            title: ""If statement must have a space between 'if' and the boolean expression"", //allow any title
            messageFormat: ""If statements must contain a space between the 'if' keyword and the boolean expression"", //allow any message
            category: ""Syntax"", //make the category specific
            defaultSeverity: DiagnosticSeverity.Warning, //possible options
            isEnabledByDefault: true);

            public override ImmutableArray<DiagnosticDescriptor> SupportedDiagnostics
            {
                get
                {
                    return ImmutableArray.Create(Rule);
                }
            }

            public override void Initialize(AnalysisContext context)
            {
                context.RegisterSyntaxNodeAction(AnalyzeIfStatement, SyntaxKind.IfStatement);
            }

            private void AnalyzeIfStatement(SyntaxNodeAnalysisContext context)
            {
                var ifStatement = (IfStatementSyntax)context.Node;
                var ifKeyword = ifStatement.IfKeyword;
                if (ifKeyword.HasTrailingTrivia)
                {
                    var trailingTrivia = ifKeyword.TrailingTrivia.Last();
<<<<<<< HEAD
                    if (trailingTrivia.Kind() == SyntaxKind.WhitespaceTrivia)
                    {
                    if (trailingTrivia.ToString() == "" "")
                    {
                    }
                }
                }
            }
=======
                if (trailingTrivia.Kind() == SyntaxKind.WhitespaceTrivia)
                {
                }
            }
            }
>>>>>>> 82e1a4f8
        }
    }";
            VerifyCSharpFix(test, fixtest);
        }
<<<<<<< HEAD
        #endregion

        #region WhitespaceCheckIncorrect
        // random variable declaration
        [Fact]
        public void WhitespaceIncorrect1()
=======

        // wrong variable name
        [Fact]
        public void TrailingKindIncorrect2()
>>>>>>> 82e1a4f8
        {
            var test = @"using System.Collections.Immutable;
            using Microsoft.CodeAnalysis;
            using Microsoft.CodeAnalysis.CSharp;
            using Microsoft.CodeAnalysis.CSharp.Syntax;
            using Microsoft.CodeAnalysis.Diagnostics;

namespace SyntaxNodeAnalyzer
    {
        [DiagnosticAnalyzer(LanguageNames.CSharp)]
        public class SyntaxNodeAnalyzerAnalyzer : DiagnosticAnalyzer
        {
            public const string spacingRuleId = ""IfSpacing"";

        internal static DiagnosticDescriptor Rule = new DiagnosticDescriptor(
            id: spacingRuleId, //make the id specific
            title: ""If statement must have a space between 'if' and the boolean expression"", //allow any title
            messageFormat: ""If statements must contain a space between the 'if' keyword and the boolean expression"", //allow any message
            category: ""Syntax"", //make the category specific
            defaultSeverity: DiagnosticSeverity.Warning, //possible options
            isEnabledByDefault: true);

            public override ImmutableArray<DiagnosticDescriptor> SupportedDiagnostics
            {
                get
                {
                    return ImmutableArray.Create(Rule);
                }
            }

            public override void Initialize(AnalysisContext context)
            {
                context.RegisterSyntaxNodeAction(AnalyzeIfStatement, SyntaxKind.IfStatement);
            }

            private void AnalyzeIfStatement(SyntaxNodeAnalysisContext context)
            {
                var ifStatement = (IfStatementSyntax)context.Node;
                var ifKeyword = ifStatement.IfKeyword;
                if (ifKeyword.HasTrailingTrivia)
                {
                    var trailingTrivia = ifKeyword.TrailingTrivia.Last();
<<<<<<< HEAD
                    if (trailingTrivia.Kind() == SyntaxKind.WhitespaceTrivia)
                    {
                        var one = 1;
=======
                    if (ifKeyword.Kind() == SyntaxKind.WhitespaceTrivia)
                    {
>>>>>>> 82e1a4f8
                    }
                }
            }
        }
    }";
            var expected = new DiagnosticResult
            {
<<<<<<< HEAD
                Id = MetaCompilationAnalyzer.WhitespaceCheckIncorrect,
                Message = "This statement should check to see if trailingTrivia is a single whitespace",
                Severity = DiagnosticSeverity.Error,
                Locations = new[] { new DiagnosticResultLocation("Test0.cs", 44, 25) }
            };
=======
                Id = MetaCompilationAnalyzer.TrailingTriviaKindCheckIncorrect,
                Message = "This statement should check to see if the kind of trailingTrivia is whitespace trivia",
                Severity = DiagnosticSeverity.Error,
                Locations = new[] { new DiagnosticResultLocation("Test0.cs", 42, 21) }
            };

>>>>>>> 82e1a4f8
            VerifyCSharpDiagnostic(test, expected);

            var fixtest = @"using System.Collections.Immutable;
            using Microsoft.CodeAnalysis;
            using Microsoft.CodeAnalysis.CSharp;
            using Microsoft.CodeAnalysis.CSharp.Syntax;
            using Microsoft.CodeAnalysis.Diagnostics;

namespace SyntaxNodeAnalyzer
    {
        [DiagnosticAnalyzer(LanguageNames.CSharp)]
        public class SyntaxNodeAnalyzerAnalyzer : DiagnosticAnalyzer
        {
            public const string spacingRuleId = ""IfSpacing"";

        internal static DiagnosticDescriptor Rule = new DiagnosticDescriptor(
            id: spacingRuleId, //make the id specific
            title: ""If statement must have a space between 'if' and the boolean expression"", //allow any title
            messageFormat: ""If statements must contain a space between the 'if' keyword and the boolean expression"", //allow any message
            category: ""Syntax"", //make the category specific
            defaultSeverity: DiagnosticSeverity.Warning, //possible options
            isEnabledByDefault: true);

            public override ImmutableArray<DiagnosticDescriptor> SupportedDiagnostics
            {
                get
                {
                    return ImmutableArray.Create(Rule);
                }
            }

            public override void Initialize(AnalysisContext context)
            {
                context.RegisterSyntaxNodeAction(AnalyzeIfStatement, SyntaxKind.IfStatement);
            }

            private void AnalyzeIfStatement(SyntaxNodeAnalysisContext context)
            {
                var ifStatement = (IfStatementSyntax)context.Node;
                var ifKeyword = ifStatement.IfKeyword;
                if (ifKeyword.HasTrailingTrivia)
                {
                    var trailingTrivia = ifKeyword.TrailingTrivia.Last();
<<<<<<< HEAD
                    if (trailingTrivia.Kind() == SyntaxKind.WhitespaceTrivia)
                    {
                    if (trailingTrivia.ToString() == "" "")
                    {
                    }
                }
                }
            }
=======
                if (trailingTrivia.Kind() == SyntaxKind.WhitespaceTrivia)
                {
                }
            }
            }
>>>>>>> 82e1a4f8
        }
    }";
            VerifyCSharpFix(test, fixtest);
        }

<<<<<<< HEAD
        // wrong variable name
        [Fact]
        public void WhitespaceIncorrect2()
=======
        // Doesn't access kind method
        [Fact]
        public void TriviaKindIncorrect3()
>>>>>>> 82e1a4f8
        {
            var test = @"using System.Collections.Immutable;
            using Microsoft.CodeAnalysis;
            using Microsoft.CodeAnalysis.CSharp;
            using Microsoft.CodeAnalysis.CSharp.Syntax;
            using Microsoft.CodeAnalysis.Diagnostics;

namespace SyntaxNodeAnalyzer
    {
        [DiagnosticAnalyzer(LanguageNames.CSharp)]
        public class SyntaxNodeAnalyzerAnalyzer : DiagnosticAnalyzer
        {
            public const string spacingRuleId = ""IfSpacing"";

        internal static DiagnosticDescriptor Rule = new DiagnosticDescriptor(
            id: spacingRuleId, //make the id specific
            title: ""If statement must have a space between 'if' and the boolean expression"", //allow any title
            messageFormat: ""If statements must contain a space between the 'if' keyword and the boolean expression"", //allow any message
            category: ""Syntax"", //make the category specific
            defaultSeverity: DiagnosticSeverity.Warning, //possible options
            isEnabledByDefault: true);

            public override ImmutableArray<DiagnosticDescriptor> SupportedDiagnostics
            {
                get
                {
                    return ImmutableArray.Create(Rule);
                }
            }

            public override void Initialize(AnalysisContext context)
            {
                context.RegisterSyntaxNodeAction(AnalyzeIfStatement, SyntaxKind.IfStatement);
            }

            private void AnalyzeIfStatement(SyntaxNodeAnalysisContext context)
            {
                var ifStatement = (IfStatementSyntax)context.Node;
                var ifKeyword = ifStatement.IfKeyword;
                if (ifKeyword.HasTrailingTrivia)
                {
                    var trailingTrivia = ifKeyword.TrailingTrivia.Last();
<<<<<<< HEAD
                    if (trailingTrivia.Kind() == SyntaxKind.WhitespaceTrivia)
                    {
                        if (ifKeyword.ToString() == "" "")
                        {
                        }
=======
                    if (trailingTrivia.Kind == SyntaxKind.WhitespaceTrivia)
                    {
>>>>>>> 82e1a4f8
                    }
                }
            }
        }
    }";
            var expected = new DiagnosticResult
            {
<<<<<<< HEAD
                Id = MetaCompilationAnalyzer.WhitespaceCheckIncorrect,
                Message = "This statement should check to see if trailingTrivia is a single whitespace",
                Severity = DiagnosticSeverity.Error,
                Locations = new[] { new DiagnosticResultLocation("Test0.cs", 44, 25) }
            };
=======
                Id = MetaCompilationAnalyzer.TrailingTriviaKindCheckIncorrect,
                Message = "This statement should check to see if the kind of trailingTrivia is whitespace trivia",
                Severity = DiagnosticSeverity.Error,
                Locations = new[] { new DiagnosticResultLocation("Test0.cs", 42, 21) }
            };

>>>>>>> 82e1a4f8
            VerifyCSharpDiagnostic(test, expected);

            var fixtest = @"using System.Collections.Immutable;
            using Microsoft.CodeAnalysis;
            using Microsoft.CodeAnalysis.CSharp;
            using Microsoft.CodeAnalysis.CSharp.Syntax;
            using Microsoft.CodeAnalysis.Diagnostics;

namespace SyntaxNodeAnalyzer
    {
        [DiagnosticAnalyzer(LanguageNames.CSharp)]
        public class SyntaxNodeAnalyzerAnalyzer : DiagnosticAnalyzer
        {
            public const string spacingRuleId = ""IfSpacing"";

        internal static DiagnosticDescriptor Rule = new DiagnosticDescriptor(
            id: spacingRuleId, //make the id specific
            title: ""If statement must have a space between 'if' and the boolean expression"", //allow any title
            messageFormat: ""If statements must contain a space between the 'if' keyword and the boolean expression"", //allow any message
            category: ""Syntax"", //make the category specific
            defaultSeverity: DiagnosticSeverity.Warning, //possible options
            isEnabledByDefault: true);

            public override ImmutableArray<DiagnosticDescriptor> SupportedDiagnostics
            {
                get
                {
                    return ImmutableArray.Create(Rule);
                }
            }

            public override void Initialize(AnalysisContext context)
            {
                context.RegisterSyntaxNodeAction(AnalyzeIfStatement, SyntaxKind.IfStatement);
            }

            private void AnalyzeIfStatement(SyntaxNodeAnalysisContext context)
            {
                var ifStatement = (IfStatementSyntax)context.Node;
                var ifKeyword = ifStatement.IfKeyword;
                if (ifKeyword.HasTrailingTrivia)
                {
                    var trailingTrivia = ifKeyword.TrailingTrivia.Last();
<<<<<<< HEAD
                    if (trailingTrivia.Kind() == SyntaxKind.WhitespaceTrivia)
                    {
                    if (trailingTrivia.ToString() == "" "")
                    {
                    }
                }
                }
            }
=======
                if (trailingTrivia.Kind() == SyntaxKind.WhitespaceTrivia)
                {
                }
            }
            }
>>>>>>> 82e1a4f8
        }
    }";
            VerifyCSharpFix(test, fixtest);
        }

<<<<<<< HEAD
        // wrong method accessed
        [Fact]
        public void WhitespaceIncorrect3()
=======
        // Accesses different method (not kind)
        [Fact]
        public void TrailingKindIncorrect4()
>>>>>>> 82e1a4f8
        {
            var test = @"using System.Collections.Immutable;
            using Microsoft.CodeAnalysis;
            using Microsoft.CodeAnalysis.CSharp;
            using Microsoft.CodeAnalysis.CSharp.Syntax;
            using Microsoft.CodeAnalysis.Diagnostics;

namespace SyntaxNodeAnalyzer
    {
        [DiagnosticAnalyzer(LanguageNames.CSharp)]
        public class SyntaxNodeAnalyzerAnalyzer : DiagnosticAnalyzer
        {
            public const string spacingRuleId = ""IfSpacing"";

        internal static DiagnosticDescriptor Rule = new DiagnosticDescriptor(
            id: spacingRuleId, //make the id specific
            title: ""If statement must have a space between 'if' and the boolean expression"", //allow any title
            messageFormat: ""If statements must contain a space between the 'if' keyword and the boolean expression"", //allow any message
            category: ""Syntax"", //make the category specific
            defaultSeverity: DiagnosticSeverity.Warning, //possible options
            isEnabledByDefault: true);

            public override ImmutableArray<DiagnosticDescriptor> SupportedDiagnostics
            {
                get
                {
                    return ImmutableArray.Create(Rule);
                }
            }

            public override void Initialize(AnalysisContext context)
            {
                context.RegisterSyntaxNodeAction(AnalyzeIfStatement, SyntaxKind.IfStatement);
            }

            private void AnalyzeIfStatement(SyntaxNodeAnalysisContext context)
            {
                var ifStatement = (IfStatementSyntax)context.Node;
                var ifKeyword = ifStatement.IfKeyword;
                if (ifKeyword.HasTrailingTrivia)
                {
                    var trailingTrivia = ifKeyword.TrailingTrivia.Last();
<<<<<<< HEAD
                    if (trailingTrivia.Kind() == SyntaxKind.WhitespaceTrivia)
                    {
                        if (trailingTrivia.FullSpan == "" "")
                        {
                        }
=======
                    if (trailingTrivia.IsKind() == SyntaxKind.WhitespaceTrivia)
                    {
>>>>>>> 82e1a4f8
                    }
                }
            }
        }
    }";
            var expected = new DiagnosticResult
            {
<<<<<<< HEAD
                Id = MetaCompilationAnalyzer.WhitespaceCheckIncorrect,
                Message = "This statement should check to see if trailingTrivia is a single whitespace",
                Severity = DiagnosticSeverity.Error,
                Locations = new[] { new DiagnosticResultLocation("Test0.cs", 44, 25) }
            };
=======
                Id = MetaCompilationAnalyzer.TrailingTriviaKindCheckIncorrect,
                Message = "This statement should check to see if the kind of trailingTrivia is whitespace trivia",
                Severity = DiagnosticSeverity.Error,
                Locations = new[] { new DiagnosticResultLocation("Test0.cs", 42, 21) }
            };

>>>>>>> 82e1a4f8
            VerifyCSharpDiagnostic(test, expected);

            var fixtest = @"using System.Collections.Immutable;
            using Microsoft.CodeAnalysis;
            using Microsoft.CodeAnalysis.CSharp;
            using Microsoft.CodeAnalysis.CSharp.Syntax;
            using Microsoft.CodeAnalysis.Diagnostics;

namespace SyntaxNodeAnalyzer
    {
        [DiagnosticAnalyzer(LanguageNames.CSharp)]
        public class SyntaxNodeAnalyzerAnalyzer : DiagnosticAnalyzer
        {
            public const string spacingRuleId = ""IfSpacing"";

        internal static DiagnosticDescriptor Rule = new DiagnosticDescriptor(
            id: spacingRuleId, //make the id specific
            title: ""If statement must have a space between 'if' and the boolean expression"", //allow any title
            messageFormat: ""If statements must contain a space between the 'if' keyword and the boolean expression"", //allow any message
            category: ""Syntax"", //make the category specific
            defaultSeverity: DiagnosticSeverity.Warning, //possible options
            isEnabledByDefault: true);

            public override ImmutableArray<DiagnosticDescriptor> SupportedDiagnostics
            {
                get
                {
                    return ImmutableArray.Create(Rule);
                }
            }

            public override void Initialize(AnalysisContext context)
            {
                context.RegisterSyntaxNodeAction(AnalyzeIfStatement, SyntaxKind.IfStatement);
            }

            private void AnalyzeIfStatement(SyntaxNodeAnalysisContext context)
            {
                var ifStatement = (IfStatementSyntax)context.Node;
                var ifKeyword = ifStatement.IfKeyword;
                if (ifKeyword.HasTrailingTrivia)
                {
                    var trailingTrivia = ifKeyword.TrailingTrivia.Last();
<<<<<<< HEAD
                    if (trailingTrivia.Kind() == SyntaxKind.WhitespaceTrivia)
                    {
                    if (trailingTrivia.ToString() == "" "")
                    {
                    }
                }
                }
            }
=======
                if (trailingTrivia.Kind() == SyntaxKind.WhitespaceTrivia)
                {
                }
            }
            }
>>>>>>> 82e1a4f8
        }
    }";
            VerifyCSharpFix(test, fixtest);
        }

<<<<<<< HEAD
        // no member access expression
        [Fact]
        public void WhitespaceIncorrect4()
=======
        //one equals sign
        [Fact]
        public void TrailingKindIncorrect5()
>>>>>>> 82e1a4f8
        {
            var test = @"using System.Collections.Immutable;
            using Microsoft.CodeAnalysis;
            using Microsoft.CodeAnalysis.CSharp;
            using Microsoft.CodeAnalysis.CSharp.Syntax;
            using Microsoft.CodeAnalysis.Diagnostics;

namespace SyntaxNodeAnalyzer
    {
        [DiagnosticAnalyzer(LanguageNames.CSharp)]
        public class SyntaxNodeAnalyzerAnalyzer : DiagnosticAnalyzer
        {
            public const string spacingRuleId = ""IfSpacing"";

        internal static DiagnosticDescriptor Rule = new DiagnosticDescriptor(
            id: spacingRuleId, //make the id specific
            title: ""If statement must have a space between 'if' and the boolean expression"", //allow any title
            messageFormat: ""If statements must contain a space between the 'if' keyword and the boolean expression"", //allow any message
            category: ""Syntax"", //make the category specific
            defaultSeverity: DiagnosticSeverity.Warning, //possible options
            isEnabledByDefault: true);

            public override ImmutableArray<DiagnosticDescriptor> SupportedDiagnostics
            {
                get
                {
                    return ImmutableArray.Create(Rule);
                }
            }

            public override void Initialize(AnalysisContext context)
            {
                context.RegisterSyntaxNodeAction(AnalyzeIfStatement, SyntaxKind.IfStatement);
            }

            private void AnalyzeIfStatement(SyntaxNodeAnalysisContext context)
            {
                var ifStatement = (IfStatementSyntax)context.Node;
                var ifKeyword = ifStatement.IfKeyword;
                if (ifKeyword.HasTrailingTrivia)
                {
                    var trailingTrivia = ifKeyword.TrailingTrivia.Last();
<<<<<<< HEAD
                    if (trailingTrivia.Kind() == SyntaxKind.WhitespaceTrivia)
                    {
                        if (trailingTrivia == "" "")
                        {
                        }
=======
                    if (trailingTrivia.Kind() = SyntaxKind.WhitespaceTrivia)
                    {
>>>>>>> 82e1a4f8
                    }
                }
            }
        }
    }";
            var expected = new DiagnosticResult
            {
<<<<<<< HEAD
                Id = MetaCompilationAnalyzer.WhitespaceCheckIncorrect,
                Message = "This statement should check to see if trailingTrivia is a single whitespace",
                Severity = DiagnosticSeverity.Error,
                Locations = new[] { new DiagnosticResultLocation("Test0.cs", 44, 25) }
            };
=======
                Id = MetaCompilationAnalyzer.TrailingTriviaKindCheckIncorrect,
                Message = "This statement should check to see if the kind of trailingTrivia is whitespace trivia",
                Severity = DiagnosticSeverity.Error,
                Locations = new[] { new DiagnosticResultLocation("Test0.cs", 42, 21) }
            };

>>>>>>> 82e1a4f8
            VerifyCSharpDiagnostic(test, expected);

            var fixtest = @"using System.Collections.Immutable;
            using Microsoft.CodeAnalysis;
            using Microsoft.CodeAnalysis.CSharp;
            using Microsoft.CodeAnalysis.CSharp.Syntax;
            using Microsoft.CodeAnalysis.Diagnostics;

namespace SyntaxNodeAnalyzer
    {
        [DiagnosticAnalyzer(LanguageNames.CSharp)]
        public class SyntaxNodeAnalyzerAnalyzer : DiagnosticAnalyzer
        {
            public const string spacingRuleId = ""IfSpacing"";

        internal static DiagnosticDescriptor Rule = new DiagnosticDescriptor(
            id: spacingRuleId, //make the id specific
            title: ""If statement must have a space between 'if' and the boolean expression"", //allow any title
            messageFormat: ""If statements must contain a space between the 'if' keyword and the boolean expression"", //allow any message
            category: ""Syntax"", //make the category specific
            defaultSeverity: DiagnosticSeverity.Warning, //possible options
            isEnabledByDefault: true);

            public override ImmutableArray<DiagnosticDescriptor> SupportedDiagnostics
            {
                get
                {
                    return ImmutableArray.Create(Rule);
                }
            }

            public override void Initialize(AnalysisContext context)
            {
                context.RegisterSyntaxNodeAction(AnalyzeIfStatement, SyntaxKind.IfStatement);
            }

            private void AnalyzeIfStatement(SyntaxNodeAnalysisContext context)
            {
                var ifStatement = (IfStatementSyntax)context.Node;
                var ifKeyword = ifStatement.IfKeyword;
                if (ifKeyword.HasTrailingTrivia)
                {
                    var trailingTrivia = ifKeyword.TrailingTrivia.Last();
<<<<<<< HEAD
                    if (trailingTrivia.Kind() == SyntaxKind.WhitespaceTrivia)
                    {
                    if (trailingTrivia.ToString() == "" "")
                    {
                    }
                }
                }
            }
=======
                if (trailingTrivia.Kind() == SyntaxKind.WhitespaceTrivia)
                {
                }
            }
            }
>>>>>>> 82e1a4f8
        }
    }";
            VerifyCSharpFix(test, fixtest);
        }

<<<<<<< HEAD
        // wrong equals sign
        [Fact]
        public void WhitespaceIncorrect5()
=======
        //wrong member accessor
        [Fact]
        public void TrailingKindIncorrect6()
>>>>>>> 82e1a4f8
        {
            var test = @"using System.Collections.Immutable;
            using Microsoft.CodeAnalysis;
            using Microsoft.CodeAnalysis.CSharp;
            using Microsoft.CodeAnalysis.CSharp.Syntax;
            using Microsoft.CodeAnalysis.Diagnostics;

namespace SyntaxNodeAnalyzer
    {
        [DiagnosticAnalyzer(LanguageNames.CSharp)]
        public class SyntaxNodeAnalyzerAnalyzer : DiagnosticAnalyzer
        {
            public const string spacingRuleId = ""IfSpacing"";

        internal static DiagnosticDescriptor Rule = new DiagnosticDescriptor(
            id: spacingRuleId, //make the id specific
            title: ""If statement must have a space between 'if' and the boolean expression"", //allow any title
            messageFormat: ""If statements must contain a space between the 'if' keyword and the boolean expression"", //allow any message
            category: ""Syntax"", //make the category specific
            defaultSeverity: DiagnosticSeverity.Warning, //possible options
            isEnabledByDefault: true);

            public override ImmutableArray<DiagnosticDescriptor> SupportedDiagnostics
            {
                get
                {
                    return ImmutableArray.Create(Rule);
                }
            }

            public override void Initialize(AnalysisContext context)
            {
                context.RegisterSyntaxNodeAction(AnalyzeIfStatement, SyntaxKind.IfStatement);
            }

            private void AnalyzeIfStatement(SyntaxNodeAnalysisContext context)
            {
                var ifStatement = (IfStatementSyntax)context.Node;
                var ifKeyword = ifStatement.IfKeyword;
                if (ifKeyword.HasTrailingTrivia)
                {
                    var trailingTrivia = ifKeyword.TrailingTrivia.Last();
<<<<<<< HEAD
                    if (trailingTrivia.Kind() == SyntaxKind.WhitespaceTrivia)
                    {
                        if (trailingTrivia.ToString() = "" "")
                        {
                        }
=======
                    if (trailingTrivia.Kind() == SymbolKind.WhitespaceTrivia)
                    {
>>>>>>> 82e1a4f8
                    }
                }
            }
        }
    }";
            var expected = new DiagnosticResult
            {
<<<<<<< HEAD
                Id = MetaCompilationAnalyzer.WhitespaceCheckIncorrect,
                Message = "This statement should check to see if trailingTrivia is a single whitespace",
                Severity = DiagnosticSeverity.Error,
                Locations = new[] { new DiagnosticResultLocation("Test0.cs", 44, 25) }
            };
=======
                Id = MetaCompilationAnalyzer.TrailingTriviaKindCheckIncorrect,
                Message = "This statement should check to see if the kind of trailingTrivia is whitespace trivia",
                Severity = DiagnosticSeverity.Error,
                Locations = new[] { new DiagnosticResultLocation("Test0.cs", 42, 21) }
            };

>>>>>>> 82e1a4f8
            VerifyCSharpDiagnostic(test, expected);

            var fixtest = @"using System.Collections.Immutable;
            using Microsoft.CodeAnalysis;
            using Microsoft.CodeAnalysis.CSharp;
            using Microsoft.CodeAnalysis.CSharp.Syntax;
            using Microsoft.CodeAnalysis.Diagnostics;

namespace SyntaxNodeAnalyzer
    {
        [DiagnosticAnalyzer(LanguageNames.CSharp)]
        public class SyntaxNodeAnalyzerAnalyzer : DiagnosticAnalyzer
        {
            public const string spacingRuleId = ""IfSpacing"";

        internal static DiagnosticDescriptor Rule = new DiagnosticDescriptor(
            id: spacingRuleId, //make the id specific
            title: ""If statement must have a space between 'if' and the boolean expression"", //allow any title
            messageFormat: ""If statements must contain a space between the 'if' keyword and the boolean expression"", //allow any message
            category: ""Syntax"", //make the category specific
            defaultSeverity: DiagnosticSeverity.Warning, //possible options
            isEnabledByDefault: true);

            public override ImmutableArray<DiagnosticDescriptor> SupportedDiagnostics
            {
                get
                {
                    return ImmutableArray.Create(Rule);
                }
            }

            public override void Initialize(AnalysisContext context)
            {
                context.RegisterSyntaxNodeAction(AnalyzeIfStatement, SyntaxKind.IfStatement);
            }

            private void AnalyzeIfStatement(SyntaxNodeAnalysisContext context)
            {
                var ifStatement = (IfStatementSyntax)context.Node;
                var ifKeyword = ifStatement.IfKeyword;
                if (ifKeyword.HasTrailingTrivia)
                {
                    var trailingTrivia = ifKeyword.TrailingTrivia.Last();
<<<<<<< HEAD
                    if (trailingTrivia.Kind() == SyntaxKind.WhitespaceTrivia)
                    {
                    if (trailingTrivia.ToString() == "" "")
                    {
                    }
                }
                }
            }
=======
                if (trailingTrivia.Kind() == SyntaxKind.WhitespaceTrivia)
                {
                }
            }
            }
>>>>>>> 82e1a4f8
        }
    }";
            VerifyCSharpFix(test, fixtest);
        }

<<<<<<< HEAD
        // wrong condition
        [Fact]
        public void WhitespaceIncorrect6()
=======
        // wrong accessed
        [Fact]
        public void TrailingKindIncorrect7()
>>>>>>> 82e1a4f8
        {
            var test = @"using System.Collections.Immutable;
            using Microsoft.CodeAnalysis;
            using Microsoft.CodeAnalysis.CSharp;
            using Microsoft.CodeAnalysis.CSharp.Syntax;
            using Microsoft.CodeAnalysis.Diagnostics;

namespace SyntaxNodeAnalyzer
    {
        [DiagnosticAnalyzer(LanguageNames.CSharp)]
        public class SyntaxNodeAnalyzerAnalyzer : DiagnosticAnalyzer
        {
            public const string spacingRuleId = ""IfSpacing"";

        internal static DiagnosticDescriptor Rule = new DiagnosticDescriptor(
            id: spacingRuleId, //make the id specific
            title: ""If statement must have a space between 'if' and the boolean expression"", //allow any title
            messageFormat: ""If statements must contain a space between the 'if' keyword and the boolean expression"", //allow any message
            category: ""Syntax"", //make the category specific
            defaultSeverity: DiagnosticSeverity.Warning, //possible options
            isEnabledByDefault: true);

            public override ImmutableArray<DiagnosticDescriptor> SupportedDiagnostics
            {
                get
                {
                    return ImmutableArray.Create(Rule);
                }
            }

            public override void Initialize(AnalysisContext context)
            {
                context.RegisterSyntaxNodeAction(AnalyzeIfStatement, SyntaxKind.IfStatement);
            }

            private void AnalyzeIfStatement(SyntaxNodeAnalysisContext context)
            {
                var ifStatement = (IfStatementSyntax)context.Node;
                var ifKeyword = ifStatement.IfKeyword;
                if (ifKeyword.HasTrailingTrivia)
                {
                    var trailingTrivia = ifKeyword.TrailingTrivia.Last();
<<<<<<< HEAD
                    if (trailingTrivia.Kind() == SyntaxKind.WhitespaceTrivia)
                    {
                        if (trailingTrivia.ToString() == ""trailingTrivia.ToString()"")
                        {
                        }
=======
                    if (trailingTrivia.Kind() == SyntaxKind.IfStatement)
                    {
>>>>>>> 82e1a4f8
                    }
                }
            }
        }
    }";
            var expected = new DiagnosticResult
            {
<<<<<<< HEAD
                Id = MetaCompilationAnalyzer.WhitespaceCheckIncorrect,
                Message = "This statement should check to see if trailingTrivia is a single whitespace",
                Severity = DiagnosticSeverity.Error,
                Locations = new[] { new DiagnosticResultLocation("Test0.cs", 44, 25) }
            };
=======
                Id = MetaCompilationAnalyzer.TrailingTriviaKindCheckIncorrect,
                Message = "This statement should check to see if the kind of trailingTrivia is whitespace trivia",
                Severity = DiagnosticSeverity.Error,
                Locations = new[] { new DiagnosticResultLocation("Test0.cs", 42, 21) }
            };

>>>>>>> 82e1a4f8
            VerifyCSharpDiagnostic(test, expected);

            var fixtest = @"using System.Collections.Immutable;
            using Microsoft.CodeAnalysis;
            using Microsoft.CodeAnalysis.CSharp;
            using Microsoft.CodeAnalysis.CSharp.Syntax;
            using Microsoft.CodeAnalysis.Diagnostics;

namespace SyntaxNodeAnalyzer
    {
        [DiagnosticAnalyzer(LanguageNames.CSharp)]
        public class SyntaxNodeAnalyzerAnalyzer : DiagnosticAnalyzer
        {
            public const string spacingRuleId = ""IfSpacing"";

        internal static DiagnosticDescriptor Rule = new DiagnosticDescriptor(
            id: spacingRuleId, //make the id specific
            title: ""If statement must have a space between 'if' and the boolean expression"", //allow any title
            messageFormat: ""If statements must contain a space between the 'if' keyword and the boolean expression"", //allow any message
            category: ""Syntax"", //make the category specific
            defaultSeverity: DiagnosticSeverity.Warning, //possible options
            isEnabledByDefault: true);

            public override ImmutableArray<DiagnosticDescriptor> SupportedDiagnostics
            {
                get
                {
                    return ImmutableArray.Create(Rule);
                }
            }

            public override void Initialize(AnalysisContext context)
            {
                context.RegisterSyntaxNodeAction(AnalyzeIfStatement, SyntaxKind.IfStatement);
            }

            private void AnalyzeIfStatement(SyntaxNodeAnalysisContext context)
            {
                var ifStatement = (IfStatementSyntax)context.Node;
                var ifKeyword = ifStatement.IfKeyword;
                if (ifKeyword.HasTrailingTrivia)
                {
                    var trailingTrivia = ifKeyword.TrailingTrivia.Last();
<<<<<<< HEAD
                    if (trailingTrivia.Kind() == SyntaxKind.WhitespaceTrivia)
                    {
                    if (trailingTrivia.ToString() == "" "")
                    {
                    }
                }
                }
            }
=======
                if (trailingTrivia.Kind() == SyntaxKind.WhitespaceTrivia)
                {
                }
            }
            }
>>>>>>> 82e1a4f8
        }
    }";
            VerifyCSharpFix(test, fixtest);
        }

<<<<<<< HEAD
        // empty condition
        [Fact]
        public void WhitespaceIncorrect7()
=======
        // first statement not member access
        [Fact]
        public void TrailingKindIncorrect8()
>>>>>>> 82e1a4f8
        {
            var test = @"using System.Collections.Immutable;
            using Microsoft.CodeAnalysis;
            using Microsoft.CodeAnalysis.CSharp;
            using Microsoft.CodeAnalysis.CSharp.Syntax;
            using Microsoft.CodeAnalysis.Diagnostics;

namespace SyntaxNodeAnalyzer
    {
        [DiagnosticAnalyzer(LanguageNames.CSharp)]
        public class SyntaxNodeAnalyzerAnalyzer : DiagnosticAnalyzer
        {
            public const string spacingRuleId = ""IfSpacing"";

        internal static DiagnosticDescriptor Rule = new DiagnosticDescriptor(
            id: spacingRuleId, //make the id specific
            title: ""If statement must have a space between 'if' and the boolean expression"", //allow any title
            messageFormat: ""If statements must contain a space between the 'if' keyword and the boolean expression"", //allow any message
            category: ""Syntax"", //make the category specific
            defaultSeverity: DiagnosticSeverity.Warning, //possible options
            isEnabledByDefault: true);

            public override ImmutableArray<DiagnosticDescriptor> SupportedDiagnostics
            {
                get
                {
                    return ImmutableArray.Create(Rule);
                }
            }

            public override void Initialize(AnalysisContext context)
            {
                context.RegisterSyntaxNodeAction(AnalyzeIfStatement, SyntaxKind.IfStatement);
            }

            private void AnalyzeIfStatement(SyntaxNodeAnalysisContext context)
            {
                var ifStatement = (IfStatementSyntax)context.Node;
                var ifKeyword = ifStatement.IfKeyword;
                if (ifKeyword.HasTrailingTrivia)
                {
                    var trailingTrivia = ifKeyword.TrailingTrivia.Last();
<<<<<<< HEAD
                    if (trailingTrivia.Kind() == SyntaxKind.WhitespaceTrivia)
                    {
                        if ()
                        {
                        }
=======
                    if (trailingTrivia == SyntaxKind.WhitespaceTrivia)
                    {
>>>>>>> 82e1a4f8
                    }
                }
            }
        }
    }";
            var expected = new DiagnosticResult
            {
<<<<<<< HEAD
                Id = MetaCompilationAnalyzer.WhitespaceCheckIncorrect,
                Message = "This statement should check to see if trailingTrivia is a single whitespace",
                Severity = DiagnosticSeverity.Error,
                Locations = new[] { new DiagnosticResultLocation("Test0.cs", 44, 25) }
            };
=======
                Id = MetaCompilationAnalyzer.TrailingTriviaKindCheckIncorrect,
                Message = "This statement should check to see if the kind of trailingTrivia is whitespace trivia",
                Severity = DiagnosticSeverity.Error,
                Locations = new[] { new DiagnosticResultLocation("Test0.cs", 42, 21) }
            };

>>>>>>> 82e1a4f8
            VerifyCSharpDiagnostic(test, expected);

            var fixtest = @"using System.Collections.Immutable;
            using Microsoft.CodeAnalysis;
            using Microsoft.CodeAnalysis.CSharp;
            using Microsoft.CodeAnalysis.CSharp.Syntax;
            using Microsoft.CodeAnalysis.Diagnostics;

namespace SyntaxNodeAnalyzer
    {
        [DiagnosticAnalyzer(LanguageNames.CSharp)]
        public class SyntaxNodeAnalyzerAnalyzer : DiagnosticAnalyzer
        {
            public const string spacingRuleId = ""IfSpacing"";

        internal static DiagnosticDescriptor Rule = new DiagnosticDescriptor(
            id: spacingRuleId, //make the id specific
            title: ""If statement must have a space between 'if' and the boolean expression"", //allow any title
            messageFormat: ""If statements must contain a space between the 'if' keyword and the boolean expression"", //allow any message
            category: ""Syntax"", //make the category specific
            defaultSeverity: DiagnosticSeverity.Warning, //possible options
            isEnabledByDefault: true);

            public override ImmutableArray<DiagnosticDescriptor> SupportedDiagnostics
            {
                get
                {
                    return ImmutableArray.Create(Rule);
                }
            }

            public override void Initialize(AnalysisContext context)
            {
                context.RegisterSyntaxNodeAction(AnalyzeIfStatement, SyntaxKind.IfStatement);
            }

            private void AnalyzeIfStatement(SyntaxNodeAnalysisContext context)
            {
                var ifStatement = (IfStatementSyntax)context.Node;
                var ifKeyword = ifStatement.IfKeyword;
                if (ifKeyword.HasTrailingTrivia)
                {
                    var trailingTrivia = ifKeyword.TrailingTrivia.Last();
<<<<<<< HEAD
                    if (trailingTrivia.Kind() == SyntaxKind.WhitespaceTrivia)
                    {
                    if (trailingTrivia.ToString() == "" "")
                    {
                    }
                }
                }
            }
=======
                if (trailingTrivia.Kind() == SyntaxKind.WhitespaceTrivia)
                {
                }
            }
            }
>>>>>>> 82e1a4f8
        }
    }";
            VerifyCSharpFix(test, fixtest);
        }

<<<<<<< HEAD
        // previous if statement
        [Fact]
        public void WhitespaceIncorrect8()
=======
        // second statement not member access
        [Fact]
        public void TrailingKindIncorrect9()
>>>>>>> 82e1a4f8
        {
            var test = @"using System.Collections.Immutable;
            using Microsoft.CodeAnalysis;
            using Microsoft.CodeAnalysis.CSharp;
            using Microsoft.CodeAnalysis.CSharp.Syntax;
            using Microsoft.CodeAnalysis.Diagnostics;

namespace SyntaxNodeAnalyzer
    {
        [DiagnosticAnalyzer(LanguageNames.CSharp)]
        public class SyntaxNodeAnalyzerAnalyzer : DiagnosticAnalyzer
        {
            public const string spacingRuleId = ""IfSpacing"";

        internal static DiagnosticDescriptor Rule = new DiagnosticDescriptor(
            id: spacingRuleId, //make the id specific
            title: ""If statement must have a space between 'if' and the boolean expression"", //allow any title
            messageFormat: ""If statements must contain a space between the 'if' keyword and the boolean expression"", //allow any message
            category: ""Syntax"", //make the category specific
            defaultSeverity: DiagnosticSeverity.Warning, //possible options
            isEnabledByDefault: true);

            public override ImmutableArray<DiagnosticDescriptor> SupportedDiagnostics
            {
                get
                {
                    return ImmutableArray.Create(Rule);
                }
            }

            public override void Initialize(AnalysisContext context)
            {
                context.RegisterSyntaxNodeAction(AnalyzeIfStatement, SyntaxKind.IfStatement);
            }

            private void AnalyzeIfStatement(SyntaxNodeAnalysisContext context)
            {
                var ifStatement = (IfStatementSyntax)context.Node;
                var ifKeyword = ifStatement.IfKeyword;
                if (ifKeyword.HasTrailingTrivia)
                {
                    var trailingTrivia = ifKeyword.TrailingTrivia.Last();
<<<<<<< HEAD
                    if (trailingTrivia.Kind() == SyntaxKind.WhitespaceTrivia)
                    {
                        if (trailingTrivia.Kind() == SyntaxKind.WhitespaceTrivia)
                        {
                        }
=======
                    if (trailingTrivia.Kind() == SyntaxKind)
                    {
>>>>>>> 82e1a4f8
                    }
                }
            }
        }
    }";
            var expected = new DiagnosticResult
            {
<<<<<<< HEAD
                Id = MetaCompilationAnalyzer.WhitespaceCheckIncorrect,
                Message = "This statement should check to see if trailingTrivia is a single whitespace",
                Severity = DiagnosticSeverity.Error,
                Locations = new[] { new DiagnosticResultLocation("Test0.cs", 44, 25) }
            };
=======
                Id = MetaCompilationAnalyzer.TrailingTriviaKindCheckIncorrect,
                Message = "This statement should check to see if the kind of trailingTrivia is whitespace trivia",
                Severity = DiagnosticSeverity.Error,
                Locations = new[] { new DiagnosticResultLocation("Test0.cs", 42, 21) }
            };

>>>>>>> 82e1a4f8
            VerifyCSharpDiagnostic(test, expected);

            var fixtest = @"using System.Collections.Immutable;
            using Microsoft.CodeAnalysis;
            using Microsoft.CodeAnalysis.CSharp;
            using Microsoft.CodeAnalysis.CSharp.Syntax;
            using Microsoft.CodeAnalysis.Diagnostics;

namespace SyntaxNodeAnalyzer
    {
        [DiagnosticAnalyzer(LanguageNames.CSharp)]
        public class SyntaxNodeAnalyzerAnalyzer : DiagnosticAnalyzer
        {
            public const string spacingRuleId = ""IfSpacing"";

        internal static DiagnosticDescriptor Rule = new DiagnosticDescriptor(
            id: spacingRuleId, //make the id specific
            title: ""If statement must have a space between 'if' and the boolean expression"", //allow any title
            messageFormat: ""If statements must contain a space between the 'if' keyword and the boolean expression"", //allow any message
            category: ""Syntax"", //make the category specific
            defaultSeverity: DiagnosticSeverity.Warning, //possible options
            isEnabledByDefault: true);

            public override ImmutableArray<DiagnosticDescriptor> SupportedDiagnostics
            {
                get
                {
                    return ImmutableArray.Create(Rule);
                }
            }

            public override void Initialize(AnalysisContext context)
            {
                context.RegisterSyntaxNodeAction(AnalyzeIfStatement, SyntaxKind.IfStatement);
            }

            private void AnalyzeIfStatement(SyntaxNodeAnalysisContext context)
            {
                var ifStatement = (IfStatementSyntax)context.Node;
                var ifKeyword = ifStatement.IfKeyword;
                if (ifKeyword.HasTrailingTrivia)
                {
                    var trailingTrivia = ifKeyword.TrailingTrivia.Last();
<<<<<<< HEAD
                    if (trailingTrivia.Kind() == SyntaxKind.WhitespaceTrivia)
                    {
                    if (trailingTrivia.ToString() == "" "")
                    {
                    }
                }
                }
            }
=======
                if (trailingTrivia.Kind() == SyntaxKind.WhitespaceTrivia)
                {
                }
            }
            }
>>>>>>> 82e1a4f8
        }
    }";
            VerifyCSharpFix(test, fixtest);
        }

<<<<<<< HEAD
        // next statement
        [Fact]
        public void WhitespaceIncorrect9()
=======
        // no condition
        [Fact]
        public void TrailingKindIncorrect10()
>>>>>>> 82e1a4f8
        {
            var test = @"using System.Collections.Immutable;
            using Microsoft.CodeAnalysis;
            using Microsoft.CodeAnalysis.CSharp;
            using Microsoft.CodeAnalysis.CSharp.Syntax;
            using Microsoft.CodeAnalysis.Diagnostics;

namespace SyntaxNodeAnalyzer
    {
        [DiagnosticAnalyzer(LanguageNames.CSharp)]
        public class SyntaxNodeAnalyzerAnalyzer : DiagnosticAnalyzer
        {
            public const string spacingRuleId = ""IfSpacing"";

        internal static DiagnosticDescriptor Rule = new DiagnosticDescriptor(
            id: spacingRuleId, //make the id specific
            title: ""If statement must have a space between 'if' and the boolean expression"", //allow any title
            messageFormat: ""If statements must contain a space between the 'if' keyword and the boolean expression"", //allow any message
            category: ""Syntax"", //make the category specific
            defaultSeverity: DiagnosticSeverity.Warning, //possible options
            isEnabledByDefault: true);

            public override ImmutableArray<DiagnosticDescriptor> SupportedDiagnostics
            {
                get
                {
                    return ImmutableArray.Create(Rule);
                }
            }

            public override void Initialize(AnalysisContext context)
            {
                context.RegisterSyntaxNodeAction(AnalyzeIfStatement, SyntaxKind.IfStatement);
            }

            private void AnalyzeIfStatement(SyntaxNodeAnalysisContext context)
            {
                var ifStatement = (IfStatementSyntax)context.Node;
                var ifKeyword = ifStatement.IfKeyword;
                if (ifKeyword.HasTrailingTrivia)
                {
                    var trailingTrivia = ifKeyword.TrailingTrivia.Last();
<<<<<<< HEAD
                    if (trailingTrivia.Kind() == SyntaxKind.WhitespaceTrivia)
                    {
                        return;
=======
                    if ()
                    {
>>>>>>> 82e1a4f8
                    }
                }
            }
        }
    }";
            var expected = new DiagnosticResult
            {
<<<<<<< HEAD
                Id = MetaCompilationAnalyzer.WhitespaceCheckIncorrect,
                Message = "This statement should check to see if trailingTrivia is a single whitespace",
                Severity = DiagnosticSeverity.Error,
                Locations = new[] { new DiagnosticResultLocation("Test0.cs", 44, 25) }
            };
=======
                Id = MetaCompilationAnalyzer.TrailingTriviaKindCheckIncorrect,
                Message = "This statement should check to see if the kind of trailingTrivia is whitespace trivia",
                Severity = DiagnosticSeverity.Error,
                Locations = new[] { new DiagnosticResultLocation("Test0.cs", 42, 21) }
            };

>>>>>>> 82e1a4f8
            VerifyCSharpDiagnostic(test, expected);

            var fixtest = @"using System.Collections.Immutable;
            using Microsoft.CodeAnalysis;
            using Microsoft.CodeAnalysis.CSharp;
            using Microsoft.CodeAnalysis.CSharp.Syntax;
            using Microsoft.CodeAnalysis.Diagnostics;

namespace SyntaxNodeAnalyzer
    {
        [DiagnosticAnalyzer(LanguageNames.CSharp)]
        public class SyntaxNodeAnalyzerAnalyzer : DiagnosticAnalyzer
        {
            public const string spacingRuleId = ""IfSpacing"";

        internal static DiagnosticDescriptor Rule = new DiagnosticDescriptor(
            id: spacingRuleId, //make the id specific
            title: ""If statement must have a space between 'if' and the boolean expression"", //allow any title
            messageFormat: ""If statements must contain a space between the 'if' keyword and the boolean expression"", //allow any message
            category: ""Syntax"", //make the category specific
            defaultSeverity: DiagnosticSeverity.Warning, //possible options
            isEnabledByDefault: true);

            public override ImmutableArray<DiagnosticDescriptor> SupportedDiagnostics
            {
                get
                {
                    return ImmutableArray.Create(Rule);
                }
            }

            public override void Initialize(AnalysisContext context)
            {
                context.RegisterSyntaxNodeAction(AnalyzeIfStatement, SyntaxKind.IfStatement);
            }

            private void AnalyzeIfStatement(SyntaxNodeAnalysisContext context)
            {
                var ifStatement = (IfStatementSyntax)context.Node;
                var ifKeyword = ifStatement.IfKeyword;
                if (ifKeyword.HasTrailingTrivia)
                {
                    var trailingTrivia = ifKeyword.TrailingTrivia.Last();
<<<<<<< HEAD
                    if (trailingTrivia.Kind() == SyntaxKind.WhitespaceTrivia)
                    {
=======
                if (trailingTrivia.Kind() == SyntaxKind.WhitespaceTrivia)
                {
                }
            }
            }
        }
    }";
            VerifyCSharpFix(test, fixtest);
        }

        // incorrect statement is next statement
        [Fact]
        public void TrailingKindIncorrect11()
        {
            var test = @"using System.Collections.Immutable;
            using Microsoft.CodeAnalysis;
            using Microsoft.CodeAnalysis.CSharp;
            using Microsoft.CodeAnalysis.CSharp.Syntax;
            using Microsoft.CodeAnalysis.Diagnostics;

namespace SyntaxNodeAnalyzer
    {
        [DiagnosticAnalyzer(LanguageNames.CSharp)]
        public class SyntaxNodeAnalyzerAnalyzer : DiagnosticAnalyzer
        {
            public const string spacingRuleId = ""IfSpacing"";

        internal static DiagnosticDescriptor Rule = new DiagnosticDescriptor(
            id: spacingRuleId, //make the id specific
            title: ""If statement must have a space between 'if' and the boolean expression"", //allow any title
            messageFormat: ""If statements must contain a space between the 'if' keyword and the boolean expression"", //allow any message
            category: ""Syntax"", //make the category specific
            defaultSeverity: DiagnosticSeverity.Warning, //possible options
            isEnabledByDefault: true);

            public override ImmutableArray<DiagnosticDescriptor> SupportedDiagnostics
            {
                get
                {
                    return ImmutableArray.Create(Rule);
                }
            }

            public override void Initialize(AnalysisContext context)
            {
                context.RegisterSyntaxNodeAction(AnalyzeIfStatement, SyntaxKind.IfStatement);
            }

            private void AnalyzeIfStatement(SyntaxNodeAnalysisContext context)
            {
                var ifStatement = (IfStatementSyntax)context.Node;
                var ifKeyword = ifStatement.IfKeyword;
                if (ifKeyword.HasTrailingTrivia)
                {
                    var trailingTrivia = ifKeyword.TrailingTrivia.Last();
>>>>>>> 82e1a4f8
                    if (trailingTrivia.ToString() == "" "")
                    {
                    }
                }
<<<<<<< HEAD
                }
            }
=======
            }
        }
    }";
            var expected = new DiagnosticResult
            {
                Id = MetaCompilationAnalyzer.TrailingTriviaKindCheckIncorrect,
                Message = "This statement should check to see if the kind of trailingTrivia is whitespace trivia",
                Severity = DiagnosticSeverity.Error,
                Locations = new[] { new DiagnosticResultLocation("Test0.cs", 42, 21) }
            };

            VerifyCSharpDiagnostic(test, expected);

            var fixtest = @"using System.Collections.Immutable;
            using Microsoft.CodeAnalysis;
            using Microsoft.CodeAnalysis.CSharp;
            using Microsoft.CodeAnalysis.CSharp.Syntax;
            using Microsoft.CodeAnalysis.Diagnostics;

namespace SyntaxNodeAnalyzer
    {
        [DiagnosticAnalyzer(LanguageNames.CSharp)]
        public class SyntaxNodeAnalyzerAnalyzer : DiagnosticAnalyzer
        {
            public const string spacingRuleId = ""IfSpacing"";

        internal static DiagnosticDescriptor Rule = new DiagnosticDescriptor(
            id: spacingRuleId, //make the id specific
            title: ""If statement must have a space between 'if' and the boolean expression"", //allow any title
            messageFormat: ""If statements must contain a space between the 'if' keyword and the boolean expression"", //allow any message
            category: ""Syntax"", //make the category specific
            defaultSeverity: DiagnosticSeverity.Warning, //possible options
            isEnabledByDefault: true);

            public override ImmutableArray<DiagnosticDescriptor> SupportedDiagnostics
            {
                get
                {
                    return ImmutableArray.Create(Rule);
                }
            }

            public override void Initialize(AnalysisContext context)
            {
                context.RegisterSyntaxNodeAction(AnalyzeIfStatement, SyntaxKind.IfStatement);
            }

            private void AnalyzeIfStatement(SyntaxNodeAnalysisContext context)
            {
                var ifStatement = (IfStatementSyntax)context.Node;
                var ifKeyword = ifStatement.IfKeyword;
                if (ifKeyword.HasTrailingTrivia)
                {
                    var trailingTrivia = ifKeyword.TrailingTrivia.Last();
                if (trailingTrivia.Kind() == SyntaxKind.WhitespaceTrivia)
                {
                }
            }
            }
>>>>>>> 82e1a4f8
        }
    }";
            VerifyCSharpFix(test, fixtest);
        }

<<<<<<< HEAD
        //statements within incorrect if
        [Fact]
        public void WhitespaceIncorrect10()
=======
        // statements within if statement
        [Fact]
        public void TrailingKind12()
>>>>>>> 82e1a4f8
        {
            var test = @"using System.Collections.Immutable;
            using Microsoft.CodeAnalysis;
            using Microsoft.CodeAnalysis.CSharp;
            using Microsoft.CodeAnalysis.CSharp.Syntax;
            using Microsoft.CodeAnalysis.Diagnostics;

namespace SyntaxNodeAnalyzer
    {
        [DiagnosticAnalyzer(LanguageNames.CSharp)]
        public class SyntaxNodeAnalyzerAnalyzer : DiagnosticAnalyzer
        {
            public const string spacingRuleId = ""IfSpacing"";

        internal static DiagnosticDescriptor Rule = new DiagnosticDescriptor(
            id: spacingRuleId, //make the id specific
            title: ""If statement must have a space between 'if' and the boolean expression"", //allow any title
            messageFormat: ""If statements must contain a space between the 'if' keyword and the boolean expression"", //allow any message
            category: ""Syntax"", //make the category specific
            defaultSeverity: DiagnosticSeverity.Warning, //possible options
            isEnabledByDefault: true);

            public override ImmutableArray<DiagnosticDescriptor> SupportedDiagnostics
            {
                get
                {
                    return ImmutableArray.Create(Rule);
                }
            }

            public override void Initialize(AnalysisContext context)
            {
                context.RegisterSyntaxNodeAction(AnalyzeIfStatement, SyntaxKind.IfStatement);
            }

            private void AnalyzeIfStatement(SyntaxNodeAnalysisContext context)
            {
                var ifStatement = (IfStatementSyntax)context.Node;
                var ifKeyword = ifStatement.IfKeyword;
                if (ifKeyword.HasTrailingTrivia)
                {
                    var trailingTrivia = ifKeyword.TrailingTrivia.Last();
<<<<<<< HEAD
                    if (trailingTrivia.Kind() == SyntaxKind.WhitespaceTrivia)
                    {
                        if (trailingTrivia == "" "")
                        {
                            return;
                        }
=======
                    if (trailingTrivia == SyntaxKind.WhitespaceTrivia)
                    {
                        var one = 1;
>>>>>>> 82e1a4f8
                    }
                }
            }
        }
    }";
            var expected = new DiagnosticResult
            {
<<<<<<< HEAD
                Id = MetaCompilationAnalyzer.WhitespaceCheckIncorrect,
                Message = "This statement should check to see if trailingTrivia is a single whitespace",
                Severity = DiagnosticSeverity.Error,
                Locations = new[] { new DiagnosticResultLocation("Test0.cs", 44, 25) }
            };
=======
                Id = MetaCompilationAnalyzer.TrailingTriviaKindCheckIncorrect,
                Message = "This statement should check to see if the kind of trailingTrivia is whitespace trivia",
                Severity = DiagnosticSeverity.Error,
                Locations = new[] { new DiagnosticResultLocation("Test0.cs", 42, 21) }
            };

>>>>>>> 82e1a4f8
            VerifyCSharpDiagnostic(test, expected);

            var fixtest = @"using System.Collections.Immutable;
            using Microsoft.CodeAnalysis;
            using Microsoft.CodeAnalysis.CSharp;
            using Microsoft.CodeAnalysis.CSharp.Syntax;
            using Microsoft.CodeAnalysis.Diagnostics;

namespace SyntaxNodeAnalyzer
    {
        [DiagnosticAnalyzer(LanguageNames.CSharp)]
        public class SyntaxNodeAnalyzerAnalyzer : DiagnosticAnalyzer
        {
            public const string spacingRuleId = ""IfSpacing"";

        internal static DiagnosticDescriptor Rule = new DiagnosticDescriptor(
            id: spacingRuleId, //make the id specific
            title: ""If statement must have a space between 'if' and the boolean expression"", //allow any title
            messageFormat: ""If statements must contain a space between the 'if' keyword and the boolean expression"", //allow any message
            category: ""Syntax"", //make the category specific
            defaultSeverity: DiagnosticSeverity.Warning, //possible options
            isEnabledByDefault: true);

            public override ImmutableArray<DiagnosticDescriptor> SupportedDiagnostics
            {
                get
                {
                    return ImmutableArray.Create(Rule);
                }
            }

            public override void Initialize(AnalysisContext context)
            {
                context.RegisterSyntaxNodeAction(AnalyzeIfStatement, SyntaxKind.IfStatement);
            }

            private void AnalyzeIfStatement(SyntaxNodeAnalysisContext context)
            {
                var ifStatement = (IfStatementSyntax)context.Node;
                var ifKeyword = ifStatement.IfKeyword;
                if (ifKeyword.HasTrailingTrivia)
                {
                    var trailingTrivia = ifKeyword.TrailingTrivia.Last();
<<<<<<< HEAD
                    if (trailingTrivia.Kind() == SyntaxKind.WhitespaceTrivia)
                    {
                    if (trailingTrivia.ToString() == "" "")
                    {
                        return;
                    }
                }
                }
            }
        }
    }";
            VerifyCSharpFix(test, fixtest);
=======
                if (trailingTrivia.Kind() == SyntaxKind.WhitespaceTrivia)
                {
                    var one = 1;
                    }
                }
            }
        }
    }";
>>>>>>> 82e1a4f8
        }
        #endregion
        protected override CodeFixProvider GetCSharpCodeFixProvider()
        {
            return new MetaCompilationCodeFixProvider();
        }

        protected override DiagnosticAnalyzer GetCSharpDiagnosticAnalyzer()
        {
            return new MetaCompilationAnalyzer();
        }
    }
}<|MERGE_RESOLUTION|>--- conflicted
+++ resolved
@@ -9228,8 +9228,8 @@
     }
     #endregion
 
-    #region TrailingTriviaKindCheckMissing
-    [Fact]
+        #region TrailingTriviaKindCheckMissing
+        [Fact]
         public void TrailingKindMissing1() // no whitespace check
         {
             var test = @"using System.Collections.Immutable;
@@ -9339,16 +9339,10 @@
         }
         #endregion
 
-<<<<<<< HEAD
-        #region WhitespaceCheckMissing
-        //no whitespace check
-        public void WhitespaceMissing1()
-=======
         #region TrailingTriviaKindCheckIncorrect
         //random variable declaration
         [Fact]
         public void TrailingKindIncorrect1()
->>>>>>> 82e1a4f8
         {
             var test = @"using System.Collections.Immutable;
             using Microsoft.CodeAnalysis;
@@ -9391,33 +9385,18 @@
                 if (ifKeyword.HasTrailingTrivia)
                 {
                     var trailingTrivia = ifKeyword.TrailingTrivia.Last();
-<<<<<<< HEAD
-                    if (trailingTrivia.Kind() == SyntaxKind.WhitespaceTrivia)
-                    {
-                    }
-=======
                     var ifCheck = true;
->>>>>>> 82e1a4f8
                 }
             }
         }
     }";
             var expected = new DiagnosticResult
-            {
-<<<<<<< HEAD
-                Id = MetaCompilationAnalyzer.WhitespaceCheckMissing,
-                Message = "The sixth step is to make sure trailingTrivia is a single whitespace",
-                Severity = DiagnosticSeverity.Error,
-                Locations = new[] { new DiagnosticResultLocation("Test0.cs", 43, 17) }
-            };
-=======
+            { 
                 Id = MetaCompilationAnalyzer.TrailingTriviaKindCheckIncorrect,
                 Message = "This statement should check to see if the kind of trailingTrivia is whitespace trivia",
                 Severity = DiagnosticSeverity.Error,
                 Locations = new[] { new DiagnosticResultLocation("Test0.cs", 42, 21)}
             };
-
->>>>>>> 82e1a4f8
             VerifyCSharpDiagnostic(test, expected);
 
             var fixtest = @"using System.Collections.Immutable;
@@ -9461,7 +9440,1357 @@
                 if (ifKeyword.HasTrailingTrivia)
                 {
                     var trailingTrivia = ifKeyword.TrailingTrivia.Last();
-<<<<<<< HEAD
+                if (trailingTrivia.Kind() == SyntaxKind.WhitespaceTrivia)
+                {
+                }
+            }
+            }
+        }
+    }";
+            VerifyCSharpFix(test, fixtest);
+        }
+
+        // wrong variable name
+        [Fact]
+        public void TrailingKindIncorrect2()
+        {
+            var test = @"using System.Collections.Immutable;
+            using Microsoft.CodeAnalysis;
+            using Microsoft.CodeAnalysis.CSharp;
+            using Microsoft.CodeAnalysis.CSharp.Syntax;
+            using Microsoft.CodeAnalysis.Diagnostics;
+
+namespace SyntaxNodeAnalyzer
+    {
+        [DiagnosticAnalyzer(LanguageNames.CSharp)]
+        public class SyntaxNodeAnalyzerAnalyzer : DiagnosticAnalyzer
+        {
+            public const string spacingRuleId = ""IfSpacing"";
+
+        internal static DiagnosticDescriptor Rule = new DiagnosticDescriptor(
+            id: spacingRuleId, //make the id specific
+            title: ""If statement must have a space between 'if' and the boolean expression"", //allow any title
+            messageFormat: ""If statements must contain a space between the 'if' keyword and the boolean expression"", //allow any message
+            category: ""Syntax"", //make the category specific
+            defaultSeverity: DiagnosticSeverity.Warning, //possible options
+            isEnabledByDefault: true);
+
+            public override ImmutableArray<DiagnosticDescriptor> SupportedDiagnostics
+            {
+                get
+                {
+                    return ImmutableArray.Create(Rule);
+                }
+            }
+
+            public override void Initialize(AnalysisContext context)
+            {
+                context.RegisterSyntaxNodeAction(AnalyzeIfStatement, SyntaxKind.IfStatement);
+            }
+
+            private void AnalyzeIfStatement(SyntaxNodeAnalysisContext context)
+            {
+                var ifStatement = (IfStatementSyntax)context.Node;
+                var ifKeyword = ifStatement.IfKeyword;
+                if (ifKeyword.HasTrailingTrivia)
+                {
+                    var trailingTrivia = ifKeyword.TrailingTrivia.Last();
+                    if (ifKeyword.Kind() == SyntaxKind.WhitespaceTrivia)
+                    {
+                    }
+                }
+            }
+        }
+    }";
+            var expected = new DiagnosticResult
+            { 
+                Id = MetaCompilationAnalyzer.TrailingTriviaKindCheckIncorrect,
+                Message = "This statement should check to see if the kind of trailingTrivia is whitespace trivia",
+                Severity = DiagnosticSeverity.Error,
+                Locations = new[] { new DiagnosticResultLocation("Test0.cs", 42, 21) }
+            };
+            VerifyCSharpDiagnostic(test, expected);
+
+            var fixtest = @"using System.Collections.Immutable;
+            using Microsoft.CodeAnalysis;
+            using Microsoft.CodeAnalysis.CSharp;
+            using Microsoft.CodeAnalysis.CSharp.Syntax;
+            using Microsoft.CodeAnalysis.Diagnostics;
+
+namespace SyntaxNodeAnalyzer
+    {
+        [DiagnosticAnalyzer(LanguageNames.CSharp)]
+        public class SyntaxNodeAnalyzerAnalyzer : DiagnosticAnalyzer
+        {
+            public const string spacingRuleId = ""IfSpacing"";
+
+        internal static DiagnosticDescriptor Rule = new DiagnosticDescriptor(
+            id: spacingRuleId, //make the id specific
+            title: ""If statement must have a space between 'if' and the boolean expression"", //allow any title
+            messageFormat: ""If statements must contain a space between the 'if' keyword and the boolean expression"", //allow any message
+            category: ""Syntax"", //make the category specific
+            defaultSeverity: DiagnosticSeverity.Warning, //possible options
+            isEnabledByDefault: true);
+
+            public override ImmutableArray<DiagnosticDescriptor> SupportedDiagnostics
+            {
+                get
+                {
+                    return ImmutableArray.Create(Rule);
+                }
+            }
+
+            public override void Initialize(AnalysisContext context)
+            {
+                context.RegisterSyntaxNodeAction(AnalyzeIfStatement, SyntaxKind.IfStatement);
+            }
+
+            private void AnalyzeIfStatement(SyntaxNodeAnalysisContext context)
+            {
+                var ifStatement = (IfStatementSyntax)context.Node;
+                var ifKeyword = ifStatement.IfKeyword;
+                if (ifKeyword.HasTrailingTrivia)
+                {
+                    var trailingTrivia = ifKeyword.TrailingTrivia.Last();
+                if (trailingTrivia.Kind() == SyntaxKind.WhitespaceTrivia)
+                {
+                }
+            }
+            }
+        }
+    }";
+            VerifyCSharpFix(test, fixtest);
+        }
+        
+        // Doesn't access kind method
+        [Fact]
+        public void TriviaKindIncorrect3()
+        {
+            var test = @"using System.Collections.Immutable;
+            using Microsoft.CodeAnalysis;
+            using Microsoft.CodeAnalysis.CSharp;
+            using Microsoft.CodeAnalysis.CSharp.Syntax;
+            using Microsoft.CodeAnalysis.Diagnostics;
+
+namespace SyntaxNodeAnalyzer
+    {
+        [DiagnosticAnalyzer(LanguageNames.CSharp)]
+        public class SyntaxNodeAnalyzerAnalyzer : DiagnosticAnalyzer
+        {
+            public const string spacingRuleId = ""IfSpacing"";
+
+        internal static DiagnosticDescriptor Rule = new DiagnosticDescriptor(
+            id: spacingRuleId, //make the id specific
+            title: ""If statement must have a space between 'if' and the boolean expression"", //allow any title
+            messageFormat: ""If statements must contain a space between the 'if' keyword and the boolean expression"", //allow any message
+            category: ""Syntax"", //make the category specific
+            defaultSeverity: DiagnosticSeverity.Warning, //possible options
+            isEnabledByDefault: true);
+
+            public override ImmutableArray<DiagnosticDescriptor> SupportedDiagnostics
+            {
+                get
+                {
+                    return ImmutableArray.Create(Rule);
+                }
+            }
+
+            public override void Initialize(AnalysisContext context)
+            {
+                context.RegisterSyntaxNodeAction(AnalyzeIfStatement, SyntaxKind.IfStatement);
+            }
+
+            private void AnalyzeIfStatement(SyntaxNodeAnalysisContext context)
+            {
+                var ifStatement = (IfStatementSyntax)context.Node;
+                var ifKeyword = ifStatement.IfKeyword;
+                if (ifKeyword.HasTrailingTrivia)
+                {
+                    var trailingTrivia = ifKeyword.TrailingTrivia.Last();
+                    if (trailingTrivia.Kind == SyntaxKind.WhitespaceTrivia)
+                    {
+                    }
+                }
+            }
+        }
+    }";
+            var expected = new DiagnosticResult
+            {
+                Id = MetaCompilationAnalyzer.TrailingTriviaKindCheckIncorrect,
+                Message = "This statement should check to see if the kind of trailingTrivia is whitespace trivia",
+                Severity = DiagnosticSeverity.Error,
+                Locations = new[] { new DiagnosticResultLocation("Test0.cs", 42, 21) }
+            };
+            VerifyCSharpDiagnostic(test, expected);
+
+            var fixtest = @"using System.Collections.Immutable;
+            using Microsoft.CodeAnalysis;
+            using Microsoft.CodeAnalysis.CSharp;
+            using Microsoft.CodeAnalysis.CSharp.Syntax;
+            using Microsoft.CodeAnalysis.Diagnostics;
+
+namespace SyntaxNodeAnalyzer
+    {
+        [DiagnosticAnalyzer(LanguageNames.CSharp)]
+        public class SyntaxNodeAnalyzerAnalyzer : DiagnosticAnalyzer
+        {
+            public const string spacingRuleId = ""IfSpacing"";
+
+        internal static DiagnosticDescriptor Rule = new DiagnosticDescriptor(
+            id: spacingRuleId, //make the id specific
+            title: ""If statement must have a space between 'if' and the boolean expression"", //allow any title
+            messageFormat: ""If statements must contain a space between the 'if' keyword and the boolean expression"", //allow any message
+            category: ""Syntax"", //make the category specific
+            defaultSeverity: DiagnosticSeverity.Warning, //possible options
+            isEnabledByDefault: true);
+
+            public override ImmutableArray<DiagnosticDescriptor> SupportedDiagnostics
+            {
+                get
+                {
+                    return ImmutableArray.Create(Rule);
+                }
+            }
+
+            public override void Initialize(AnalysisContext context)
+            {
+                context.RegisterSyntaxNodeAction(AnalyzeIfStatement, SyntaxKind.IfStatement);
+            }
+
+            private void AnalyzeIfStatement(SyntaxNodeAnalysisContext context)
+            {
+                var ifStatement = (IfStatementSyntax)context.Node;
+                var ifKeyword = ifStatement.IfKeyword;
+                if (ifKeyword.HasTrailingTrivia)
+                {
+                    var trailingTrivia = ifKeyword.TrailingTrivia.Last();
+                if (trailingTrivia.Kind() == SyntaxKind.WhitespaceTrivia)
+                {
+                }
+            }
+            }
+        }
+    }";
+            VerifyCSharpFix(test, fixtest);
+        }
+        
+        // Accesses different method (not kind)
+        [Fact]
+        public void TrailingKindIncorrect4()
+        {
+            var test = @"using System.Collections.Immutable;
+            using Microsoft.CodeAnalysis;
+            using Microsoft.CodeAnalysis.CSharp;
+            using Microsoft.CodeAnalysis.CSharp.Syntax;
+            using Microsoft.CodeAnalysis.Diagnostics;
+
+namespace SyntaxNodeAnalyzer
+    {
+        [DiagnosticAnalyzer(LanguageNames.CSharp)]
+        public class SyntaxNodeAnalyzerAnalyzer : DiagnosticAnalyzer
+        {
+            public const string spacingRuleId = ""IfSpacing"";
+
+        internal static DiagnosticDescriptor Rule = new DiagnosticDescriptor(
+            id: spacingRuleId, //make the id specific
+            title: ""If statement must have a space between 'if' and the boolean expression"", //allow any title
+            messageFormat: ""If statements must contain a space between the 'if' keyword and the boolean expression"", //allow any message
+            category: ""Syntax"", //make the category specific
+            defaultSeverity: DiagnosticSeverity.Warning, //possible options
+            isEnabledByDefault: true);
+
+            public override ImmutableArray<DiagnosticDescriptor> SupportedDiagnostics
+            {
+                get
+                {
+                    return ImmutableArray.Create(Rule);
+                }
+            }
+
+            public override void Initialize(AnalysisContext context)
+            {
+                context.RegisterSyntaxNodeAction(AnalyzeIfStatement, SyntaxKind.IfStatement);
+            }
+
+            private void AnalyzeIfStatement(SyntaxNodeAnalysisContext context)
+            {
+                var ifStatement = (IfStatementSyntax)context.Node;
+                var ifKeyword = ifStatement.IfKeyword;
+                if (ifKeyword.HasTrailingTrivia)
+                {
+                    var trailingTrivia = ifKeyword.TrailingTrivia.Last();
+                    if (trailingTrivia.IsKind() == SyntaxKind.WhitespaceTrivia)
+                    {
+                    }
+                }
+            }
+        }
+    }";
+            var expected = new DiagnosticResult
+            {
+                Id = MetaCompilationAnalyzer.TrailingTriviaKindCheckIncorrect,
+                Message = "This statement should check to see if the kind of trailingTrivia is whitespace trivia",
+                Severity = DiagnosticSeverity.Error,
+                Locations = new[] { new DiagnosticResultLocation("Test0.cs", 42, 21) }
+            };
+            VerifyCSharpDiagnostic(test, expected);
+
+            var fixtest = @"using System.Collections.Immutable;
+            using Microsoft.CodeAnalysis;
+            using Microsoft.CodeAnalysis.CSharp;
+            using Microsoft.CodeAnalysis.CSharp.Syntax;
+            using Microsoft.CodeAnalysis.Diagnostics;
+
+namespace SyntaxNodeAnalyzer
+    {
+        [DiagnosticAnalyzer(LanguageNames.CSharp)]
+        public class SyntaxNodeAnalyzerAnalyzer : DiagnosticAnalyzer
+        {
+            public const string spacingRuleId = ""IfSpacing"";
+
+        internal static DiagnosticDescriptor Rule = new DiagnosticDescriptor(
+            id: spacingRuleId, //make the id specific
+            title: ""If statement must have a space between 'if' and the boolean expression"", //allow any title
+            messageFormat: ""If statements must contain a space between the 'if' keyword and the boolean expression"", //allow any message
+            category: ""Syntax"", //make the category specific
+            defaultSeverity: DiagnosticSeverity.Warning, //possible options
+            isEnabledByDefault: true);
+
+            public override ImmutableArray<DiagnosticDescriptor> SupportedDiagnostics
+            {
+                get
+                {
+                    return ImmutableArray.Create(Rule);
+                }
+            }
+
+            public override void Initialize(AnalysisContext context)
+            {
+                context.RegisterSyntaxNodeAction(AnalyzeIfStatement, SyntaxKind.IfStatement);
+            }
+
+            private void AnalyzeIfStatement(SyntaxNodeAnalysisContext context)
+            {
+                var ifStatement = (IfStatementSyntax)context.Node;
+                var ifKeyword = ifStatement.IfKeyword;
+                if (ifKeyword.HasTrailingTrivia)
+                {
+                    var trailingTrivia = ifKeyword.TrailingTrivia.Last();
+                if (trailingTrivia.Kind() == SyntaxKind.WhitespaceTrivia)
+                {
+                }
+            }
+            }
+        }
+    }";
+            VerifyCSharpFix(test, fixtest);
+        }
+        
+        //one equals sign
+        [Fact]
+        public void TrailingKindIncorrect5()
+        {
+            var test = @"using System.Collections.Immutable;
+            using Microsoft.CodeAnalysis;
+            using Microsoft.CodeAnalysis.CSharp;
+            using Microsoft.CodeAnalysis.CSharp.Syntax;
+            using Microsoft.CodeAnalysis.Diagnostics;
+
+namespace SyntaxNodeAnalyzer
+    {
+        [DiagnosticAnalyzer(LanguageNames.CSharp)]
+        public class SyntaxNodeAnalyzerAnalyzer : DiagnosticAnalyzer
+        {
+            public const string spacingRuleId = ""IfSpacing"";
+
+        internal static DiagnosticDescriptor Rule = new DiagnosticDescriptor(
+            id: spacingRuleId, //make the id specific
+            title: ""If statement must have a space between 'if' and the boolean expression"", //allow any title
+            messageFormat: ""If statements must contain a space between the 'if' keyword and the boolean expression"", //allow any message
+            category: ""Syntax"", //make the category specific
+            defaultSeverity: DiagnosticSeverity.Warning, //possible options
+            isEnabledByDefault: true);
+
+            public override ImmutableArray<DiagnosticDescriptor> SupportedDiagnostics
+            {
+                get
+                {
+                    return ImmutableArray.Create(Rule);
+                }
+            }
+
+            public override void Initialize(AnalysisContext context)
+            {
+                context.RegisterSyntaxNodeAction(AnalyzeIfStatement, SyntaxKind.IfStatement);
+            }
+
+            private void AnalyzeIfStatement(SyntaxNodeAnalysisContext context)
+            {
+                var ifStatement = (IfStatementSyntax)context.Node;
+                var ifKeyword = ifStatement.IfKeyword;
+                if (ifKeyword.HasTrailingTrivia)
+                {
+                    var trailingTrivia = ifKeyword.TrailingTrivia.Last();
+                    if (trailingTrivia.Kind() = SyntaxKind.WhitespaceTrivia)
+                    {
+                    }
+                }
+            }
+        }
+    }";
+            var expected = new DiagnosticResult
+            { 
+                Id = MetaCompilationAnalyzer.TrailingTriviaKindCheckIncorrect,
+                Message = "This statement should check to see if the kind of trailingTrivia is whitespace trivia",
+                Severity = DiagnosticSeverity.Error,
+                Locations = new[] { new DiagnosticResultLocation("Test0.cs", 42, 21) }
+            };
+            VerifyCSharpDiagnostic(test, expected);
+
+            var fixtest = @"using System.Collections.Immutable;
+            using Microsoft.CodeAnalysis;
+            using Microsoft.CodeAnalysis.CSharp;
+            using Microsoft.CodeAnalysis.CSharp.Syntax;
+            using Microsoft.CodeAnalysis.Diagnostics;
+
+namespace SyntaxNodeAnalyzer
+    {
+        [DiagnosticAnalyzer(LanguageNames.CSharp)]
+        public class SyntaxNodeAnalyzerAnalyzer : DiagnosticAnalyzer
+        {
+            public const string spacingRuleId = ""IfSpacing"";
+
+        internal static DiagnosticDescriptor Rule = new DiagnosticDescriptor(
+            id: spacingRuleId, //make the id specific
+            title: ""If statement must have a space between 'if' and the boolean expression"", //allow any title
+            messageFormat: ""If statements must contain a space between the 'if' keyword and the boolean expression"", //allow any message
+            category: ""Syntax"", //make the category specific
+            defaultSeverity: DiagnosticSeverity.Warning, //possible options
+            isEnabledByDefault: true);
+
+            public override ImmutableArray<DiagnosticDescriptor> SupportedDiagnostics
+            {
+                get
+                {
+                    return ImmutableArray.Create(Rule);
+                }
+            }
+
+            public override void Initialize(AnalysisContext context)
+            {
+                context.RegisterSyntaxNodeAction(AnalyzeIfStatement, SyntaxKind.IfStatement);
+            }
+
+            private void AnalyzeIfStatement(SyntaxNodeAnalysisContext context)
+            {
+                var ifStatement = (IfStatementSyntax)context.Node;
+                var ifKeyword = ifStatement.IfKeyword;
+                if (ifKeyword.HasTrailingTrivia)
+                {
+                    var trailingTrivia = ifKeyword.TrailingTrivia.Last();
+                if (trailingTrivia.Kind() == SyntaxKind.WhitespaceTrivia)
+                {
+                }
+            }
+            }
+        }
+    }";
+            VerifyCSharpFix(test, fixtest);
+        }
+        
+        //wrong member accessor
+        [Fact]
+        public void TrailingKindIncorrect6()
+        {
+            var test = @"using System.Collections.Immutable;
+            using Microsoft.CodeAnalysis;
+            using Microsoft.CodeAnalysis.CSharp;
+            using Microsoft.CodeAnalysis.CSharp.Syntax;
+            using Microsoft.CodeAnalysis.Diagnostics;
+
+namespace SyntaxNodeAnalyzer
+    {
+        [DiagnosticAnalyzer(LanguageNames.CSharp)]
+        public class SyntaxNodeAnalyzerAnalyzer : DiagnosticAnalyzer
+        {
+            public const string spacingRuleId = ""IfSpacing"";
+
+        internal static DiagnosticDescriptor Rule = new DiagnosticDescriptor(
+            id: spacingRuleId, //make the id specific
+            title: ""If statement must have a space between 'if' and the boolean expression"", //allow any title
+            messageFormat: ""If statements must contain a space between the 'if' keyword and the boolean expression"", //allow any message
+            category: ""Syntax"", //make the category specific
+            defaultSeverity: DiagnosticSeverity.Warning, //possible options
+            isEnabledByDefault: true);
+
+            public override ImmutableArray<DiagnosticDescriptor> SupportedDiagnostics
+            {
+                get
+                {
+                    return ImmutableArray.Create(Rule);
+                }
+            }
+
+            public override void Initialize(AnalysisContext context)
+            {
+                context.RegisterSyntaxNodeAction(AnalyzeIfStatement, SyntaxKind.IfStatement);
+            }
+
+            private void AnalyzeIfStatement(SyntaxNodeAnalysisContext context)
+            {
+                var ifStatement = (IfStatementSyntax)context.Node;
+                var ifKeyword = ifStatement.IfKeyword;
+                if (ifKeyword.HasTrailingTrivia)
+                {
+                    var trailingTrivia = ifKeyword.TrailingTrivia.Last();
+                    if (trailingTrivia.Kind() == SymbolKind.WhitespaceTrivia)
+                    {
+                    }
+                }
+            }
+        }
+    }";
+            var expected = new DiagnosticResult
+            {
+                Id = MetaCompilationAnalyzer.TrailingTriviaKindCheckIncorrect,
+                Message = "This statement should check to see if the kind of trailingTrivia is whitespace trivia",
+                Severity = DiagnosticSeverity.Error,
+                Locations = new[] { new DiagnosticResultLocation("Test0.cs", 42, 21) }
+            };
+            VerifyCSharpDiagnostic(test, expected);
+
+            var fixtest = @"using System.Collections.Immutable;
+            using Microsoft.CodeAnalysis;
+            using Microsoft.CodeAnalysis.CSharp;
+            using Microsoft.CodeAnalysis.CSharp.Syntax;
+            using Microsoft.CodeAnalysis.Diagnostics;
+
+namespace SyntaxNodeAnalyzer
+    {
+        [DiagnosticAnalyzer(LanguageNames.CSharp)]
+        public class SyntaxNodeAnalyzerAnalyzer : DiagnosticAnalyzer
+        {
+            public const string spacingRuleId = ""IfSpacing"";
+
+        internal static DiagnosticDescriptor Rule = new DiagnosticDescriptor(
+            id: spacingRuleId, //make the id specific
+            title: ""If statement must have a space between 'if' and the boolean expression"", //allow any title
+            messageFormat: ""If statements must contain a space between the 'if' keyword and the boolean expression"", //allow any message
+            category: ""Syntax"", //make the category specific
+            defaultSeverity: DiagnosticSeverity.Warning, //possible options
+            isEnabledByDefault: true);
+
+            public override ImmutableArray<DiagnosticDescriptor> SupportedDiagnostics
+            {
+                get
+                {
+                    return ImmutableArray.Create(Rule);
+                }
+            }
+
+            public override void Initialize(AnalysisContext context)
+            {
+                context.RegisterSyntaxNodeAction(AnalyzeIfStatement, SyntaxKind.IfStatement);
+            }
+
+            private void AnalyzeIfStatement(SyntaxNodeAnalysisContext context)
+            {
+                var ifStatement = (IfStatementSyntax)context.Node;
+                var ifKeyword = ifStatement.IfKeyword;
+                if (ifKeyword.HasTrailingTrivia)
+                {
+                    var trailingTrivia = ifKeyword.TrailingTrivia.Last();
+                if (trailingTrivia.Kind() == SyntaxKind.WhitespaceTrivia)
+                {
+                }
+            }
+            }
+        }
+    }";
+            VerifyCSharpFix(test, fixtest);
+        }
+        
+        // wrong accessed
+        [Fact]
+        public void TrailingKindIncorrect7()
+        {
+            var test = @"using System.Collections.Immutable;
+            using Microsoft.CodeAnalysis;
+            using Microsoft.CodeAnalysis.CSharp;
+            using Microsoft.CodeAnalysis.CSharp.Syntax;
+            using Microsoft.CodeAnalysis.Diagnostics;
+
+namespace SyntaxNodeAnalyzer
+    {
+        [DiagnosticAnalyzer(LanguageNames.CSharp)]
+        public class SyntaxNodeAnalyzerAnalyzer : DiagnosticAnalyzer
+        {
+            public const string spacingRuleId = ""IfSpacing"";
+
+        internal static DiagnosticDescriptor Rule = new DiagnosticDescriptor(
+            id: spacingRuleId, //make the id specific
+            title: ""If statement must have a space between 'if' and the boolean expression"", //allow any title
+            messageFormat: ""If statements must contain a space between the 'if' keyword and the boolean expression"", //allow any message
+            category: ""Syntax"", //make the category specific
+            defaultSeverity: DiagnosticSeverity.Warning, //possible options
+            isEnabledByDefault: true);
+
+            public override ImmutableArray<DiagnosticDescriptor> SupportedDiagnostics
+            {
+                get
+                {
+                    return ImmutableArray.Create(Rule);
+                }
+            }
+
+            public override void Initialize(AnalysisContext context)
+            {
+                context.RegisterSyntaxNodeAction(AnalyzeIfStatement, SyntaxKind.IfStatement);
+            }
+
+            private void AnalyzeIfStatement(SyntaxNodeAnalysisContext context)
+            {
+                var ifStatement = (IfStatementSyntax)context.Node;
+                var ifKeyword = ifStatement.IfKeyword;
+                if (ifKeyword.HasTrailingTrivia)
+                {
+                    var trailingTrivia = ifKeyword.TrailingTrivia.Last();
+                    if (trailingTrivia.Kind() == SyntaxKind.IfStatement)
+                    {
+                    }
+                }
+            }
+        }
+    }";
+            var expected = new DiagnosticResult
+            {
+                Id = MetaCompilationAnalyzer.TrailingTriviaKindCheckIncorrect,
+                Message = "This statement should check to see if the kind of trailingTrivia is whitespace trivia",
+                Severity = DiagnosticSeverity.Error,
+                Locations = new[] { new DiagnosticResultLocation("Test0.cs", 42, 21) }
+            };
+            VerifyCSharpDiagnostic(test, expected);
+
+            var fixtest = @"using System.Collections.Immutable;
+            using Microsoft.CodeAnalysis;
+            using Microsoft.CodeAnalysis.CSharp;
+            using Microsoft.CodeAnalysis.CSharp.Syntax;
+            using Microsoft.CodeAnalysis.Diagnostics;
+
+namespace SyntaxNodeAnalyzer
+    {
+        [DiagnosticAnalyzer(LanguageNames.CSharp)]
+        public class SyntaxNodeAnalyzerAnalyzer : DiagnosticAnalyzer
+        {
+            public const string spacingRuleId = ""IfSpacing"";
+
+        internal static DiagnosticDescriptor Rule = new DiagnosticDescriptor(
+            id: spacingRuleId, //make the id specific
+            title: ""If statement must have a space between 'if' and the boolean expression"", //allow any title
+            messageFormat: ""If statements must contain a space between the 'if' keyword and the boolean expression"", //allow any message
+            category: ""Syntax"", //make the category specific
+            defaultSeverity: DiagnosticSeverity.Warning, //possible options
+            isEnabledByDefault: true);
+
+            public override ImmutableArray<DiagnosticDescriptor> SupportedDiagnostics
+            {
+                get
+                {
+                    return ImmutableArray.Create(Rule);
+                }
+            }
+
+            public override void Initialize(AnalysisContext context)
+            {
+                context.RegisterSyntaxNodeAction(AnalyzeIfStatement, SyntaxKind.IfStatement);
+            }
+
+            private void AnalyzeIfStatement(SyntaxNodeAnalysisContext context)
+            {
+                var ifStatement = (IfStatementSyntax)context.Node;
+                var ifKeyword = ifStatement.IfKeyword;
+                if (ifKeyword.HasTrailingTrivia)
+                {
+                    var trailingTrivia = ifKeyword.TrailingTrivia.Last();
+                if (trailingTrivia.Kind() == SyntaxKind.WhitespaceTrivia)
+                {
+                }
+            }
+            }
+        }
+    }";
+            VerifyCSharpFix(test, fixtest);
+        }
+        
+        // first statement not member access
+        [Fact]
+        public void TrailingKindIncorrect8()
+        {
+            var test = @"using System.Collections.Immutable;
+            using Microsoft.CodeAnalysis;
+            using Microsoft.CodeAnalysis.CSharp;
+            using Microsoft.CodeAnalysis.CSharp.Syntax;
+            using Microsoft.CodeAnalysis.Diagnostics;
+
+namespace SyntaxNodeAnalyzer
+    {
+        [DiagnosticAnalyzer(LanguageNames.CSharp)]
+        public class SyntaxNodeAnalyzerAnalyzer : DiagnosticAnalyzer
+        {
+            public const string spacingRuleId = ""IfSpacing"";
+
+        internal static DiagnosticDescriptor Rule = new DiagnosticDescriptor(
+            id: spacingRuleId, //make the id specific
+            title: ""If statement must have a space between 'if' and the boolean expression"", //allow any title
+            messageFormat: ""If statements must contain a space between the 'if' keyword and the boolean expression"", //allow any message
+            category: ""Syntax"", //make the category specific
+            defaultSeverity: DiagnosticSeverity.Warning, //possible options
+            isEnabledByDefault: true);
+
+            public override ImmutableArray<DiagnosticDescriptor> SupportedDiagnostics
+            {
+                get
+                {
+                    return ImmutableArray.Create(Rule);
+                }
+            }
+
+            public override void Initialize(AnalysisContext context)
+            {
+                context.RegisterSyntaxNodeAction(AnalyzeIfStatement, SyntaxKind.IfStatement);
+            }
+
+            private void AnalyzeIfStatement(SyntaxNodeAnalysisContext context)
+            {
+                var ifStatement = (IfStatementSyntax)context.Node;
+                var ifKeyword = ifStatement.IfKeyword;
+                if (ifKeyword.HasTrailingTrivia)
+                {
+                    var trailingTrivia = ifKeyword.TrailingTrivia.Last();
+                    if (trailingTrivia == SyntaxKind.WhitespaceTrivia)
+                    {
+                    }
+                }
+            }
+        }
+    }";
+            var expected = new DiagnosticResult
+            {
+                Id = MetaCompilationAnalyzer.TrailingTriviaKindCheckIncorrect,
+                Message = "This statement should check to see if the kind of trailingTrivia is whitespace trivia",
+                Severity = DiagnosticSeverity.Error,
+                Locations = new[] { new DiagnosticResultLocation("Test0.cs", 42, 21) }
+            };
+            VerifyCSharpDiagnostic(test, expected);
+
+            var fixtest = @"using System.Collections.Immutable;
+            using Microsoft.CodeAnalysis;
+            using Microsoft.CodeAnalysis.CSharp;
+            using Microsoft.CodeAnalysis.CSharp.Syntax;
+            using Microsoft.CodeAnalysis.Diagnostics;
+
+namespace SyntaxNodeAnalyzer
+    {
+        [DiagnosticAnalyzer(LanguageNames.CSharp)]
+        public class SyntaxNodeAnalyzerAnalyzer : DiagnosticAnalyzer
+        {
+            public const string spacingRuleId = ""IfSpacing"";
+
+        internal static DiagnosticDescriptor Rule = new DiagnosticDescriptor(
+            id: spacingRuleId, //make the id specific
+            title: ""If statement must have a space between 'if' and the boolean expression"", //allow any title
+            messageFormat: ""If statements must contain a space between the 'if' keyword and the boolean expression"", //allow any message
+            category: ""Syntax"", //make the category specific
+            defaultSeverity: DiagnosticSeverity.Warning, //possible options
+            isEnabledByDefault: true);
+
+            public override ImmutableArray<DiagnosticDescriptor> SupportedDiagnostics
+            {
+                get
+                {
+                    return ImmutableArray.Create(Rule);
+                }
+            }
+
+            public override void Initialize(AnalysisContext context)
+            {
+                context.RegisterSyntaxNodeAction(AnalyzeIfStatement, SyntaxKind.IfStatement);
+            }
+
+            private void AnalyzeIfStatement(SyntaxNodeAnalysisContext context)
+            {
+                var ifStatement = (IfStatementSyntax)context.Node;
+                var ifKeyword = ifStatement.IfKeyword;
+                if (ifKeyword.HasTrailingTrivia)
+                {
+                    var trailingTrivia = ifKeyword.TrailingTrivia.Last();
+                if (trailingTrivia.Kind() == SyntaxKind.WhitespaceTrivia)
+                {
+                }
+            }
+            }
+        }
+    }";
+            VerifyCSharpFix(test, fixtest);
+        }
+        
+        // second statement not member access
+        [Fact]
+        public void TrailingKindIncorrect9()
+        {
+            var test = @"using System.Collections.Immutable;
+            using Microsoft.CodeAnalysis;
+            using Microsoft.CodeAnalysis.CSharp;
+            using Microsoft.CodeAnalysis.CSharp.Syntax;
+            using Microsoft.CodeAnalysis.Diagnostics;
+
+namespace SyntaxNodeAnalyzer
+    {
+        [DiagnosticAnalyzer(LanguageNames.CSharp)]
+        public class SyntaxNodeAnalyzerAnalyzer : DiagnosticAnalyzer
+        {
+            public const string spacingRuleId = ""IfSpacing"";
+
+        internal static DiagnosticDescriptor Rule = new DiagnosticDescriptor(
+            id: spacingRuleId, //make the id specific
+            title: ""If statement must have a space between 'if' and the boolean expression"", //allow any title
+            messageFormat: ""If statements must contain a space between the 'if' keyword and the boolean expression"", //allow any message
+            category: ""Syntax"", //make the category specific
+            defaultSeverity: DiagnosticSeverity.Warning, //possible options
+            isEnabledByDefault: true);
+
+            public override ImmutableArray<DiagnosticDescriptor> SupportedDiagnostics
+            {
+                get
+                {
+                    return ImmutableArray.Create(Rule);
+                }
+            }
+
+            public override void Initialize(AnalysisContext context)
+            {
+                context.RegisterSyntaxNodeAction(AnalyzeIfStatement, SyntaxKind.IfStatement);
+            }
+
+            private void AnalyzeIfStatement(SyntaxNodeAnalysisContext context)
+            {
+                var ifStatement = (IfStatementSyntax)context.Node;
+                var ifKeyword = ifStatement.IfKeyword;
+                if (ifKeyword.HasTrailingTrivia)
+                {
+                    var trailingTrivia = ifKeyword.TrailingTrivia.Last();
+                    if (trailingTrivia.Kind() == SyntaxKind)
+                    {
+                    }
+                }
+            }
+        }
+    }";
+            var expected = new DiagnosticResult
+            {
+                Id = MetaCompilationAnalyzer.TrailingTriviaKindCheckIncorrect,
+                Message = "This statement should check to see if the kind of trailingTrivia is whitespace trivia",
+                Severity = DiagnosticSeverity.Error,
+                Locations = new[] { new DiagnosticResultLocation("Test0.cs", 42, 21) }
+            };
+            VerifyCSharpDiagnostic(test, expected);
+
+            var fixtest = @"using System.Collections.Immutable;
+            using Microsoft.CodeAnalysis;
+            using Microsoft.CodeAnalysis.CSharp;
+            using Microsoft.CodeAnalysis.CSharp.Syntax;
+            using Microsoft.CodeAnalysis.Diagnostics;
+
+namespace SyntaxNodeAnalyzer
+    {
+        [DiagnosticAnalyzer(LanguageNames.CSharp)]
+        public class SyntaxNodeAnalyzerAnalyzer : DiagnosticAnalyzer
+        {
+            public const string spacingRuleId = ""IfSpacing"";
+
+        internal static DiagnosticDescriptor Rule = new DiagnosticDescriptor(
+            id: spacingRuleId, //make the id specific
+            title: ""If statement must have a space between 'if' and the boolean expression"", //allow any title
+            messageFormat: ""If statements must contain a space between the 'if' keyword and the boolean expression"", //allow any message
+            category: ""Syntax"", //make the category specific
+            defaultSeverity: DiagnosticSeverity.Warning, //possible options
+            isEnabledByDefault: true);
+
+            public override ImmutableArray<DiagnosticDescriptor> SupportedDiagnostics
+            {
+                get
+                {
+                    return ImmutableArray.Create(Rule);
+                }
+            }
+
+            public override void Initialize(AnalysisContext context)
+            {
+                context.RegisterSyntaxNodeAction(AnalyzeIfStatement, SyntaxKind.IfStatement);
+            }
+
+            private void AnalyzeIfStatement(SyntaxNodeAnalysisContext context)
+            {
+                var ifStatement = (IfStatementSyntax)context.Node;
+                var ifKeyword = ifStatement.IfKeyword;
+                if (ifKeyword.HasTrailingTrivia)
+                {
+                    var trailingTrivia = ifKeyword.TrailingTrivia.Last();
+                if (trailingTrivia.Kind() == SyntaxKind.WhitespaceTrivia)
+                {
+                }
+            }
+            }
+        }
+    }";
+            VerifyCSharpFix(test, fixtest);
+        }
+        
+        // no condition
+        [Fact]
+        public void TrailingKindIncorrect10()
+        {
+            var test = @"using System.Collections.Immutable;
+            using Microsoft.CodeAnalysis;
+            using Microsoft.CodeAnalysis.CSharp;
+            using Microsoft.CodeAnalysis.CSharp.Syntax;
+            using Microsoft.CodeAnalysis.Diagnostics;
+
+namespace SyntaxNodeAnalyzer
+    {
+        [DiagnosticAnalyzer(LanguageNames.CSharp)]
+        public class SyntaxNodeAnalyzerAnalyzer : DiagnosticAnalyzer
+        {
+            public const string spacingRuleId = ""IfSpacing"";
+
+        internal static DiagnosticDescriptor Rule = new DiagnosticDescriptor(
+            id: spacingRuleId, //make the id specific
+            title: ""If statement must have a space between 'if' and the boolean expression"", //allow any title
+            messageFormat: ""If statements must contain a space between the 'if' keyword and the boolean expression"", //allow any message
+            category: ""Syntax"", //make the category specific
+            defaultSeverity: DiagnosticSeverity.Warning, //possible options
+            isEnabledByDefault: true);
+
+            public override ImmutableArray<DiagnosticDescriptor> SupportedDiagnostics
+            {
+                get
+                {
+                    return ImmutableArray.Create(Rule);
+                }
+            }
+
+            public override void Initialize(AnalysisContext context)
+            {
+                context.RegisterSyntaxNodeAction(AnalyzeIfStatement, SyntaxKind.IfStatement);
+            }
+
+            private void AnalyzeIfStatement(SyntaxNodeAnalysisContext context)
+            {
+                var ifStatement = (IfStatementSyntax)context.Node;
+                var ifKeyword = ifStatement.IfKeyword;
+                if (ifKeyword.HasTrailingTrivia)
+                {
+                    var trailingTrivia = ifKeyword.TrailingTrivia.Last();
+                    if ()
+                    {
+                    }
+                }
+            }
+        }
+    }";
+            var expected = new DiagnosticResult
+            {
+                Id = MetaCompilationAnalyzer.TrailingTriviaKindCheckIncorrect,
+                Message = "This statement should check to see if the kind of trailingTrivia is whitespace trivia",
+                Severity = DiagnosticSeverity.Error,
+                Locations = new[] { new DiagnosticResultLocation("Test0.cs", 42, 21) }
+            };
+            VerifyCSharpDiagnostic(test, expected);
+
+            var fixtest = @"using System.Collections.Immutable;
+            using Microsoft.CodeAnalysis;
+            using Microsoft.CodeAnalysis.CSharp;
+            using Microsoft.CodeAnalysis.CSharp.Syntax;
+            using Microsoft.CodeAnalysis.Diagnostics;
+
+namespace SyntaxNodeAnalyzer
+    {
+        [DiagnosticAnalyzer(LanguageNames.CSharp)]
+        public class SyntaxNodeAnalyzerAnalyzer : DiagnosticAnalyzer
+        {
+            public const string spacingRuleId = ""IfSpacing"";
+
+        internal static DiagnosticDescriptor Rule = new DiagnosticDescriptor(
+            id: spacingRuleId, //make the id specific
+            title: ""If statement must have a space between 'if' and the boolean expression"", //allow any title
+            messageFormat: ""If statements must contain a space between the 'if' keyword and the boolean expression"", //allow any message
+            category: ""Syntax"", //make the category specific
+            defaultSeverity: DiagnosticSeverity.Warning, //possible options
+            isEnabledByDefault: true);
+
+            public override ImmutableArray<DiagnosticDescriptor> SupportedDiagnostics
+            {
+                get
+                {
+                    return ImmutableArray.Create(Rule);
+                }
+            }
+
+            public override void Initialize(AnalysisContext context)
+            {
+                context.RegisterSyntaxNodeAction(AnalyzeIfStatement, SyntaxKind.IfStatement);
+            }
+
+            private void AnalyzeIfStatement(SyntaxNodeAnalysisContext context)
+            {
+                var ifStatement = (IfStatementSyntax)context.Node;
+                var ifKeyword = ifStatement.IfKeyword;
+                if (ifKeyword.HasTrailingTrivia)
+                {
+                    var trailingTrivia = ifKeyword.TrailingTrivia.Last();
+                if (trailingTrivia.Kind() == SyntaxKind.WhitespaceTrivia)
+                {
+                }
+            }
+            }
+        }
+    }";
+            VerifyCSharpFix(test, fixtest);
+        }
+
+        // incorrect statement is next statement
+        [Fact]
+        public void TrailingKindIncorrect11()
+        {
+            var test = @"using System.Collections.Immutable;
+            using Microsoft.CodeAnalysis;
+            using Microsoft.CodeAnalysis.CSharp;
+            using Microsoft.CodeAnalysis.CSharp.Syntax;
+            using Microsoft.CodeAnalysis.Diagnostics;
+
+namespace SyntaxNodeAnalyzer
+    {
+        [DiagnosticAnalyzer(LanguageNames.CSharp)]
+        public class SyntaxNodeAnalyzerAnalyzer : DiagnosticAnalyzer
+        {
+            public const string spacingRuleId = ""IfSpacing"";
+
+        internal static DiagnosticDescriptor Rule = new DiagnosticDescriptor(
+            id: spacingRuleId, //make the id specific
+            title: ""If statement must have a space between 'if' and the boolean expression"", //allow any title
+            messageFormat: ""If statements must contain a space between the 'if' keyword and the boolean expression"", //allow any message
+            category: ""Syntax"", //make the category specific
+            defaultSeverity: DiagnosticSeverity.Warning, //possible options
+            isEnabledByDefault: true);
+
+            public override ImmutableArray<DiagnosticDescriptor> SupportedDiagnostics
+            {
+                get
+                {
+                    return ImmutableArray.Create(Rule);
+                }
+            }
+
+            public override void Initialize(AnalysisContext context)
+            {
+                context.RegisterSyntaxNodeAction(AnalyzeIfStatement, SyntaxKind.IfStatement);
+            }
+
+            private void AnalyzeIfStatement(SyntaxNodeAnalysisContext context)
+            {
+                var ifStatement = (IfStatementSyntax)context.Node;
+                var ifKeyword = ifStatement.IfKeyword;
+                if (ifKeyword.HasTrailingTrivia)
+                {
+                    var trailingTrivia = ifKeyword.TrailingTrivia.Last();
+                    if (trailingTrivia.ToString() == "" "")
+                    {
+                    }
+                }
+            }
+        }
+    }";
+            var expected = new DiagnosticResult
+            {
+                Id = MetaCompilationAnalyzer.TrailingTriviaKindCheckIncorrect,
+                Message = "This statement should check to see if the kind of trailingTrivia is whitespace trivia",
+                Severity = DiagnosticSeverity.Error,
+                Locations = new[] { new DiagnosticResultLocation("Test0.cs", 42, 21) }
+            };
+
+            VerifyCSharpDiagnostic(test, expected);
+
+            var fixtest = @"using System.Collections.Immutable;
+            using Microsoft.CodeAnalysis;
+            using Microsoft.CodeAnalysis.CSharp;
+            using Microsoft.CodeAnalysis.CSharp.Syntax;
+            using Microsoft.CodeAnalysis.Diagnostics;
+
+namespace SyntaxNodeAnalyzer
+    {
+        [DiagnosticAnalyzer(LanguageNames.CSharp)]
+        public class SyntaxNodeAnalyzerAnalyzer : DiagnosticAnalyzer
+        {
+            public const string spacingRuleId = ""IfSpacing"";
+
+        internal static DiagnosticDescriptor Rule = new DiagnosticDescriptor(
+            id: spacingRuleId, //make the id specific
+            title: ""If statement must have a space between 'if' and the boolean expression"", //allow any title
+            messageFormat: ""If statements must contain a space between the 'if' keyword and the boolean expression"", //allow any message
+            category: ""Syntax"", //make the category specific
+            defaultSeverity: DiagnosticSeverity.Warning, //possible options
+            isEnabledByDefault: true);
+
+            public override ImmutableArray<DiagnosticDescriptor> SupportedDiagnostics
+            {
+                get
+                {
+                    return ImmutableArray.Create(Rule);
+                }
+            }
+
+            public override void Initialize(AnalysisContext context)
+            {
+                context.RegisterSyntaxNodeAction(AnalyzeIfStatement, SyntaxKind.IfStatement);
+            }
+
+            private void AnalyzeIfStatement(SyntaxNodeAnalysisContext context)
+            {
+                var ifStatement = (IfStatementSyntax)context.Node;
+                var ifKeyword = ifStatement.IfKeyword;
+                if (ifKeyword.HasTrailingTrivia)
+                {
+                    var trailingTrivia = ifKeyword.TrailingTrivia.Last();
+                if (trailingTrivia.Kind() == SyntaxKind.WhitespaceTrivia)
+                {
+                }
+            }
+            }
+        }
+    }";
+            VerifyCSharpFix(test, fixtest);
+        }
+        
+        // statements within if statement
+        [Fact]
+        public void TrailingKind12()
+        {
+            var test = @"using System.Collections.Immutable;
+            using Microsoft.CodeAnalysis;
+            using Microsoft.CodeAnalysis.CSharp;
+            using Microsoft.CodeAnalysis.CSharp.Syntax;
+            using Microsoft.CodeAnalysis.Diagnostics;
+
+namespace SyntaxNodeAnalyzer
+    {
+        [DiagnosticAnalyzer(LanguageNames.CSharp)]
+        public class SyntaxNodeAnalyzerAnalyzer : DiagnosticAnalyzer
+        {
+            public const string spacingRuleId = ""IfSpacing"";
+
+        internal static DiagnosticDescriptor Rule = new DiagnosticDescriptor(
+            id: spacingRuleId, //make the id specific
+            title: ""If statement must have a space between 'if' and the boolean expression"", //allow any title
+            messageFormat: ""If statements must contain a space between the 'if' keyword and the boolean expression"", //allow any message
+            category: ""Syntax"", //make the category specific
+            defaultSeverity: DiagnosticSeverity.Warning, //possible options
+            isEnabledByDefault: true);
+
+            public override ImmutableArray<DiagnosticDescriptor> SupportedDiagnostics
+            {
+                get
+                {
+                    return ImmutableArray.Create(Rule);
+                }
+            }
+
+            public override void Initialize(AnalysisContext context)
+            {
+                context.RegisterSyntaxNodeAction(AnalyzeIfStatement, SyntaxKind.IfStatement);
+            }
+
+            private void AnalyzeIfStatement(SyntaxNodeAnalysisContext context)
+            {
+                var ifStatement = (IfStatementSyntax)context.Node;
+                var ifKeyword = ifStatement.IfKeyword;
+                if (ifKeyword.HasTrailingTrivia)
+                {
+                    var trailingTrivia = ifKeyword.TrailingTrivia.Last();
+                    if (trailingTrivia == SyntaxKind.WhitespaceTrivia)
+                    {
+                        var one = 1;
+                        one++;
+                    }
+                }
+            }
+        }
+    }";
+            var expected = new DiagnosticResult
+            {
+                Id = MetaCompilationAnalyzer.TrailingTriviaKindCheckIncorrect,
+                Message = "This statement should check to see if the kind of trailingTrivia is whitespace trivia",
+                Severity = DiagnosticSeverity.Error,
+                Locations = new[] { new DiagnosticResultLocation("Test0.cs", 42, 21) }
+            };
+            VerifyCSharpDiagnostic(test, expected);
+
+            var fixtest = @"using System.Collections.Immutable;
+            using Microsoft.CodeAnalysis;
+            using Microsoft.CodeAnalysis.CSharp;
+            using Microsoft.CodeAnalysis.CSharp.Syntax;
+            using Microsoft.CodeAnalysis.Diagnostics;
+
+namespace SyntaxNodeAnalyzer
+    {
+        [DiagnosticAnalyzer(LanguageNames.CSharp)]
+        public class SyntaxNodeAnalyzerAnalyzer : DiagnosticAnalyzer
+        {
+            public const string spacingRuleId = ""IfSpacing"";
+
+        internal static DiagnosticDescriptor Rule = new DiagnosticDescriptor(
+            id: spacingRuleId, //make the id specific
+            title: ""If statement must have a space between 'if' and the boolean expression"", //allow any title
+            messageFormat: ""If statements must contain a space between the 'if' keyword and the boolean expression"", //allow any message
+            category: ""Syntax"", //make the category specific
+            defaultSeverity: DiagnosticSeverity.Warning, //possible options
+            isEnabledByDefault: true);
+
+            public override ImmutableArray<DiagnosticDescriptor> SupportedDiagnostics
+            {
+                get
+                {
+                    return ImmutableArray.Create(Rule);
+                }
+            }
+
+            public override void Initialize(AnalysisContext context)
+            {
+                context.RegisterSyntaxNodeAction(AnalyzeIfStatement, SyntaxKind.IfStatement);
+            }
+
+            private void AnalyzeIfStatement(SyntaxNodeAnalysisContext context)
+            {
+                var ifStatement = (IfStatementSyntax)context.Node;
+                var ifKeyword = ifStatement.IfKeyword;
+                if (ifKeyword.HasTrailingTrivia)
+                {
+                    var trailingTrivia = ifKeyword.TrailingTrivia.Last();
+                if (trailingTrivia.Kind() == SyntaxKind.WhitespaceTrivia)
+                {
+                    var one = 1;
+                        one++;
+                }
+            }
+            }
+        }
+    }";
+            VerifyCSharpFix(test, fixtest);
+        }
+        #endregion
+
+
+        #region WhitespaceCheckIncorrect
+        // random variable declaration
+        [Fact]
+        public void WhitespaceIncorrect1()
+        {
+            var test = @"using System.Collections.Immutable;
+            using Microsoft.CodeAnalysis;
+            using Microsoft.CodeAnalysis.CSharp;
+            using Microsoft.CodeAnalysis.CSharp.Syntax;
+            using Microsoft.CodeAnalysis.Diagnostics;
+
+namespace SyntaxNodeAnalyzer
+    {
+        [DiagnosticAnalyzer(LanguageNames.CSharp)]
+        public class SyntaxNodeAnalyzerAnalyzer : DiagnosticAnalyzer
+        {
+            public const string spacingRuleId = ""IfSpacing"";
+
+        internal static DiagnosticDescriptor Rule = new DiagnosticDescriptor(
+            id: spacingRuleId, //make the id specific
+            title: ""If statement must have a space between 'if' and the boolean expression"", //allow any title
+            messageFormat: ""If statements must contain a space between the 'if' keyword and the boolean expression"", //allow any message
+            category: ""Syntax"", //make the category specific
+            defaultSeverity: DiagnosticSeverity.Warning, //possible options
+            isEnabledByDefault: true);
+
+            public override ImmutableArray<DiagnosticDescriptor> SupportedDiagnostics
+            {
+                get
+                {
+                    return ImmutableArray.Create(Rule);
+                }
+            }
+
+            public override void Initialize(AnalysisContext context)
+            {
+                context.RegisterSyntaxNodeAction(AnalyzeIfStatement, SyntaxKind.IfStatement);
+            }
+
+            private void AnalyzeIfStatement(SyntaxNodeAnalysisContext context)
+            {
+                var ifStatement = (IfStatementSyntax)context.Node;
+                var ifKeyword = ifStatement.IfKeyword;
+                if (ifKeyword.HasTrailingTrivia)
+                {
+                    var trailingTrivia = ifKeyword.TrailingTrivia.Last();
+                    if (trailingTrivia.Kind() == SyntaxKind.WhitespaceTrivia)
+                    {
+                        var one = 1;
+                    }
+                }
+            }
+        }
+    }";
+            var expected = new DiagnosticResult
+            {
+                Id = MetaCompilationAnalyzer.WhitespaceCheckIncorrect,
+                Message = "This statement should check to see if trailingTrivia is a single whitespace",
+                Severity = DiagnosticSeverity.Error,
+                Locations = new[] { new DiagnosticResultLocation("Test0.cs", 44, 25) }
+            };
+            var fixtest = @"using System.Collections.Immutable;
+            using Microsoft.CodeAnalysis;
+            using Microsoft.CodeAnalysis.CSharp;
+            using Microsoft.CodeAnalysis.CSharp.Syntax;
+            using Microsoft.CodeAnalysis.Diagnostics;
+
+namespace SyntaxNodeAnalyzer
+    {
+        [DiagnosticAnalyzer(LanguageNames.CSharp)]
+        public class SyntaxNodeAnalyzerAnalyzer : DiagnosticAnalyzer
+        {
+            public const string spacingRuleId = ""IfSpacing"";
+
+        internal static DiagnosticDescriptor Rule = new DiagnosticDescriptor(
+            id: spacingRuleId, //make the id specific
+            title: ""If statement must have a space between 'if' and the boolean expression"", //allow any title
+            messageFormat: ""If statements must contain a space between the 'if' keyword and the boolean expression"", //allow any message
+            category: ""Syntax"", //make the category specific
+            defaultSeverity: DiagnosticSeverity.Warning, //possible options
+            isEnabledByDefault: true);
+
+            public override ImmutableArray<DiagnosticDescriptor> SupportedDiagnostics
+            {
+                get
+                {
+                    return ImmutableArray.Create(Rule);
+                }
+            }
+
+            public override void Initialize(AnalysisContext context)
+            {
+                context.RegisterSyntaxNodeAction(AnalyzeIfStatement, SyntaxKind.IfStatement);
+            }
+
+            private void AnalyzeIfStatement(SyntaxNodeAnalysisContext context)
+            {
+                var ifStatement = (IfStatementSyntax)context.Node;
+                var ifKeyword = ifStatement.IfKeyword;
+                if (ifKeyword.HasTrailingTrivia)
+                {
+                    var trailingTrivia = ifKeyword.TrailingTrivia.Last();
                     if (trailingTrivia.Kind() == SyntaxKind.WhitespaceTrivia)
                     {
                     if (trailingTrivia.ToString() == "" "")
@@ -9470,30 +10799,14 @@
                 }
                 }
             }
-=======
-                if (trailingTrivia.Kind() == SyntaxKind.WhitespaceTrivia)
-                {
-                }
-            }
-            }
->>>>>>> 82e1a4f8
         }
     }";
             VerifyCSharpFix(test, fixtest);
         }
-<<<<<<< HEAD
-        #endregion
-
-        #region WhitespaceCheckIncorrect
-        // random variable declaration
-        [Fact]
-        public void WhitespaceIncorrect1()
-=======
 
         // wrong variable name
         [Fact]
-        public void TrailingKindIncorrect2()
->>>>>>> 82e1a4f8
+        public void WhitespaceIncorrect2()
         {
             var test = @"using System.Collections.Immutable;
             using Microsoft.CodeAnalysis;
@@ -9536,14 +10849,11 @@
                 if (ifKeyword.HasTrailingTrivia)
                 {
                     var trailingTrivia = ifKeyword.TrailingTrivia.Last();
-<<<<<<< HEAD
                     if (trailingTrivia.Kind() == SyntaxKind.WhitespaceTrivia)
                     {
-                        var one = 1;
-=======
-                    if (ifKeyword.Kind() == SyntaxKind.WhitespaceTrivia)
-                    {
->>>>>>> 82e1a4f8
+                        if (ifKeyword.ToString() == "" "")
+                        {
+                        }
                     }
                 }
             }
@@ -9551,21 +10861,11 @@
     }";
             var expected = new DiagnosticResult
             {
-<<<<<<< HEAD
                 Id = MetaCompilationAnalyzer.WhitespaceCheckIncorrect,
                 Message = "This statement should check to see if trailingTrivia is a single whitespace",
                 Severity = DiagnosticSeverity.Error,
                 Locations = new[] { new DiagnosticResultLocation("Test0.cs", 44, 25) }
             };
-=======
-                Id = MetaCompilationAnalyzer.TrailingTriviaKindCheckIncorrect,
-                Message = "This statement should check to see if the kind of trailingTrivia is whitespace trivia",
-                Severity = DiagnosticSeverity.Error,
-                Locations = new[] { new DiagnosticResultLocation("Test0.cs", 42, 21) }
-            };
-
->>>>>>> 82e1a4f8
-            VerifyCSharpDiagnostic(test, expected);
 
             var fixtest = @"using System.Collections.Immutable;
             using Microsoft.CodeAnalysis;
@@ -9608,7 +10908,6 @@
                 if (ifKeyword.HasTrailingTrivia)
                 {
                     var trailingTrivia = ifKeyword.TrailingTrivia.Last();
-<<<<<<< HEAD
                     if (trailingTrivia.Kind() == SyntaxKind.WhitespaceTrivia)
                     {
                     if (trailingTrivia.ToString() == "" "")
@@ -9617,27 +10916,14 @@
                 }
                 }
             }
-=======
-                if (trailingTrivia.Kind() == SyntaxKind.WhitespaceTrivia)
-                {
-                }
-            }
-            }
->>>>>>> 82e1a4f8
         }
     }";
             VerifyCSharpFix(test, fixtest);
         }
 
-<<<<<<< HEAD
-        // wrong variable name
+        // wrong method accessed
         [Fact]
-        public void WhitespaceIncorrect2()
-=======
-        // Doesn't access kind method
-        [Fact]
-        public void TriviaKindIncorrect3()
->>>>>>> 82e1a4f8
+        public void WhitespaceIncorrect3()
         {
             var test = @"using System.Collections.Immutable;
             using Microsoft.CodeAnalysis;
@@ -9680,38 +10966,24 @@
                 if (ifKeyword.HasTrailingTrivia)
                 {
                     var trailingTrivia = ifKeyword.TrailingTrivia.Last();
-<<<<<<< HEAD
                     if (trailingTrivia.Kind() == SyntaxKind.WhitespaceTrivia)
                     {
-                        if (ifKeyword.ToString() == "" "")
+                        if (trailingTrivia.FullSpan == "" "")
                         {
                         }
-=======
-                    if (trailingTrivia.Kind == SyntaxKind.WhitespaceTrivia)
-                    {
->>>>>>> 82e1a4f8
                     }
                 }
             }
         }
     }";
+
             var expected = new DiagnosticResult
             {
-<<<<<<< HEAD
                 Id = MetaCompilationAnalyzer.WhitespaceCheckIncorrect,
                 Message = "This statement should check to see if trailingTrivia is a single whitespace",
                 Severity = DiagnosticSeverity.Error,
                 Locations = new[] { new DiagnosticResultLocation("Test0.cs", 44, 25) }
             };
-=======
-                Id = MetaCompilationAnalyzer.TrailingTriviaKindCheckIncorrect,
-                Message = "This statement should check to see if the kind of trailingTrivia is whitespace trivia",
-                Severity = DiagnosticSeverity.Error,
-                Locations = new[] { new DiagnosticResultLocation("Test0.cs", 42, 21) }
-            };
-
->>>>>>> 82e1a4f8
-            VerifyCSharpDiagnostic(test, expected);
 
             var fixtest = @"using System.Collections.Immutable;
             using Microsoft.CodeAnalysis;
@@ -9754,7 +11026,6 @@
                 if (ifKeyword.HasTrailingTrivia)
                 {
                     var trailingTrivia = ifKeyword.TrailingTrivia.Last();
-<<<<<<< HEAD
                     if (trailingTrivia.Kind() == SyntaxKind.WhitespaceTrivia)
                     {
                     if (trailingTrivia.ToString() == "" "")
@@ -9763,27 +11034,14 @@
                 }
                 }
             }
-=======
-                if (trailingTrivia.Kind() == SyntaxKind.WhitespaceTrivia)
-                {
-                }
-            }
-            }
->>>>>>> 82e1a4f8
         }
     }";
             VerifyCSharpFix(test, fixtest);
         }
 
-<<<<<<< HEAD
-        // wrong method accessed
+        // no member access expression
         [Fact]
-        public void WhitespaceIncorrect3()
-=======
-        // Accesses different method (not kind)
-        [Fact]
-        public void TrailingKindIncorrect4()
->>>>>>> 82e1a4f8
+        public void WhitespaceIncorrect4()
         {
             var test = @"using System.Collections.Immutable;
             using Microsoft.CodeAnalysis;
@@ -9826,16 +11084,11 @@
                 if (ifKeyword.HasTrailingTrivia)
                 {
                     var trailingTrivia = ifKeyword.TrailingTrivia.Last();
-<<<<<<< HEAD
                     if (trailingTrivia.Kind() == SyntaxKind.WhitespaceTrivia)
                     {
-                        if (trailingTrivia.FullSpan == "" "")
+                        if (trailingTrivia == "" "")
                         {
                         }
-=======
-                    if (trailingTrivia.IsKind() == SyntaxKind.WhitespaceTrivia)
-                    {
->>>>>>> 82e1a4f8
                     }
                 }
             }
@@ -9843,21 +11096,11 @@
     }";
             var expected = new DiagnosticResult
             {
-<<<<<<< HEAD
                 Id = MetaCompilationAnalyzer.WhitespaceCheckIncorrect,
                 Message = "This statement should check to see if trailingTrivia is a single whitespace",
                 Severity = DiagnosticSeverity.Error,
                 Locations = new[] { new DiagnosticResultLocation("Test0.cs", 44, 25) }
             };
-=======
-                Id = MetaCompilationAnalyzer.TrailingTriviaKindCheckIncorrect,
-                Message = "This statement should check to see if the kind of trailingTrivia is whitespace trivia",
-                Severity = DiagnosticSeverity.Error,
-                Locations = new[] { new DiagnosticResultLocation("Test0.cs", 42, 21) }
-            };
-
->>>>>>> 82e1a4f8
-            VerifyCSharpDiagnostic(test, expected);
 
             var fixtest = @"using System.Collections.Immutable;
             using Microsoft.CodeAnalysis;
@@ -9900,7 +11143,6 @@
                 if (ifKeyword.HasTrailingTrivia)
                 {
                     var trailingTrivia = ifKeyword.TrailingTrivia.Last();
-<<<<<<< HEAD
                     if (trailingTrivia.Kind() == SyntaxKind.WhitespaceTrivia)
                     {
                     if (trailingTrivia.ToString() == "" "")
@@ -9909,27 +11151,14 @@
                 }
                 }
             }
-=======
-                if (trailingTrivia.Kind() == SyntaxKind.WhitespaceTrivia)
-                {
-                }
-            }
-            }
->>>>>>> 82e1a4f8
         }
     }";
             VerifyCSharpFix(test, fixtest);
         }
 
-<<<<<<< HEAD
-        // no member access expression
+        // wrong equals sign
         [Fact]
-        public void WhitespaceIncorrect4()
-=======
-        //one equals sign
-        [Fact]
-        public void TrailingKindIncorrect5()
->>>>>>> 82e1a4f8
+        public void WhitespaceIncorrect5()
         {
             var test = @"using System.Collections.Immutable;
             using Microsoft.CodeAnalysis;
@@ -9972,40 +11201,26 @@
                 if (ifKeyword.HasTrailingTrivia)
                 {
                     var trailingTrivia = ifKeyword.TrailingTrivia.Last();
-<<<<<<< HEAD
                     if (trailingTrivia.Kind() == SyntaxKind.WhitespaceTrivia)
                     {
-                        if (trailingTrivia == "" "")
+                        if (trailingTrivia.ToString() = "" "")
                         {
                         }
-=======
-                    if (trailingTrivia.Kind() = SyntaxKind.WhitespaceTrivia)
-                    {
->>>>>>> 82e1a4f8
                     }
                 }
             }
         }
     }";
-            var expected = new DiagnosticResult
-            {
-<<<<<<< HEAD
-                Id = MetaCompilationAnalyzer.WhitespaceCheckIncorrect,
-                Message = "This statement should check to see if trailingTrivia is a single whitespace",
-                Severity = DiagnosticSeverity.Error,
-                Locations = new[] { new DiagnosticResultLocation("Test0.cs", 44, 25) }
-            };
-=======
-                Id = MetaCompilationAnalyzer.TrailingTriviaKindCheckIncorrect,
-                Message = "This statement should check to see if the kind of trailingTrivia is whitespace trivia",
-                Severity = DiagnosticSeverity.Error,
-                Locations = new[] { new DiagnosticResultLocation("Test0.cs", 42, 21) }
-            };
-
->>>>>>> 82e1a4f8
-            VerifyCSharpDiagnostic(test, expected);
-
-            var fixtest = @"using System.Collections.Immutable;
+
+        var expected = new DiagnosticResult
+        {
+            Id = MetaCompilationAnalyzer.WhitespaceCheckIncorrect,
+            Message = "This statement should check to see if trailingTrivia is a single whitespace",
+            Severity = DiagnosticSeverity.Error,
+            Locations = new[] { new DiagnosticResultLocation("Test0.cs", 44, 25) }
+        };
+
+        var fixtest = @"using System.Collections.Immutable;
             using Microsoft.CodeAnalysis;
             using Microsoft.CodeAnalysis.CSharp;
             using Microsoft.CodeAnalysis.CSharp.Syntax;
@@ -10046,7 +11261,6 @@
                 if (ifKeyword.HasTrailingTrivia)
                 {
                     var trailingTrivia = ifKeyword.TrailingTrivia.Last();
-<<<<<<< HEAD
                     if (trailingTrivia.Kind() == SyntaxKind.WhitespaceTrivia)
                     {
                     if (trailingTrivia.ToString() == "" "")
@@ -10055,27 +11269,14 @@
                 }
                 }
             }
-=======
-                if (trailingTrivia.Kind() == SyntaxKind.WhitespaceTrivia)
-                {
-                }
-            }
-            }
->>>>>>> 82e1a4f8
         }
     }";
             VerifyCSharpFix(test, fixtest);
-        }
-
-<<<<<<< HEAD
-        // wrong equals sign
+    }
+
+        // wrong condition
         [Fact]
-        public void WhitespaceIncorrect5()
-=======
-        //wrong member accessor
-        [Fact]
-        public void TrailingKindIncorrect6()
->>>>>>> 82e1a4f8
+        public void WhitespaceIncorrect6()
         {
             var test = @"using System.Collections.Immutable;
             using Microsoft.CodeAnalysis;
@@ -10118,40 +11319,25 @@
                 if (ifKeyword.HasTrailingTrivia)
                 {
                     var trailingTrivia = ifKeyword.TrailingTrivia.Last();
-<<<<<<< HEAD
                     if (trailingTrivia.Kind() == SyntaxKind.WhitespaceTrivia)
                     {
-                        if (trailingTrivia.ToString() = "" "")
+                        if (trailingTrivia.ToString() == ""trailingTrivia.ToString()"")
                         {
                         }
-=======
-                    if (trailingTrivia.Kind() == SymbolKind.WhitespaceTrivia)
-                    {
->>>>>>> 82e1a4f8
                     }
                 }
             }
         }
     }";
-            var expected = new DiagnosticResult
-            {
-<<<<<<< HEAD
-                Id = MetaCompilationAnalyzer.WhitespaceCheckIncorrect,
-                Message = "This statement should check to see if trailingTrivia is a single whitespace",
-                Severity = DiagnosticSeverity.Error,
-                Locations = new[] { new DiagnosticResultLocation("Test0.cs", 44, 25) }
-            };
-=======
-                Id = MetaCompilationAnalyzer.TrailingTriviaKindCheckIncorrect,
-                Message = "This statement should check to see if the kind of trailingTrivia is whitespace trivia",
-                Severity = DiagnosticSeverity.Error,
-                Locations = new[] { new DiagnosticResultLocation("Test0.cs", 42, 21) }
-            };
-
->>>>>>> 82e1a4f8
-            VerifyCSharpDiagnostic(test, expected);
-
-            var fixtest = @"using System.Collections.Immutable;
+
+        var expected = new DiagnosticResult
+        {
+            Id = MetaCompilationAnalyzer.WhitespaceCheckIncorrect,
+            Message = "This statement should check to see if trailingTrivia is a single whitespace",
+            Severity = DiagnosticSeverity.Error,
+            Locations = new[] { new DiagnosticResultLocation("Test0.cs", 44, 25) }
+        };
+        var fixtest = @"using System.Collections.Immutable;
             using Microsoft.CodeAnalysis;
             using Microsoft.CodeAnalysis.CSharp;
             using Microsoft.CodeAnalysis.CSharp.Syntax;
@@ -10192,7 +11378,6 @@
                 if (ifKeyword.HasTrailingTrivia)
                 {
                     var trailingTrivia = ifKeyword.TrailingTrivia.Last();
-<<<<<<< HEAD
                     if (trailingTrivia.Kind() == SyntaxKind.WhitespaceTrivia)
                     {
                     if (trailingTrivia.ToString() == "" "")
@@ -10201,29 +11386,16 @@
                 }
                 }
             }
-=======
-                if (trailingTrivia.Kind() == SyntaxKind.WhitespaceTrivia)
-                {
-                }
-            }
-            }
->>>>>>> 82e1a4f8
-        }
-    }";
-            VerifyCSharpFix(test, fixtest);
-        }
-
-<<<<<<< HEAD
-        // wrong condition
-        [Fact]
-        public void WhitespaceIncorrect6()
-=======
-        // wrong accessed
-        [Fact]
-        public void TrailingKindIncorrect7()
->>>>>>> 82e1a4f8
-        {
-            var test = @"using System.Collections.Immutable;
+        }
+    }";
+        VerifyCSharpFix(test, fixtest);
+    }
+
+    // empty condition
+    [Fact]
+    public void WhitespaceIncorrect7()
+    {
+        var test = @"using System.Collections.Immutable;
             using Microsoft.CodeAnalysis;
             using Microsoft.CodeAnalysis.CSharp;
             using Microsoft.CodeAnalysis.CSharp.Syntax;
@@ -10264,40 +11436,26 @@
                 if (ifKeyword.HasTrailingTrivia)
                 {
                     var trailingTrivia = ifKeyword.TrailingTrivia.Last();
-<<<<<<< HEAD
                     if (trailingTrivia.Kind() == SyntaxKind.WhitespaceTrivia)
                     {
-                        if (trailingTrivia.ToString() == ""trailingTrivia.ToString()"")
+                        if ()
                         {
                         }
-=======
-                    if (trailingTrivia.Kind() == SyntaxKind.IfStatement)
-                    {
->>>>>>> 82e1a4f8
                     }
                 }
             }
         }
     }";
-            var expected = new DiagnosticResult
-            {
-<<<<<<< HEAD
-                Id = MetaCompilationAnalyzer.WhitespaceCheckIncorrect,
-                Message = "This statement should check to see if trailingTrivia is a single whitespace",
-                Severity = DiagnosticSeverity.Error,
-                Locations = new[] { new DiagnosticResultLocation("Test0.cs", 44, 25) }
-            };
-=======
-                Id = MetaCompilationAnalyzer.TrailingTriviaKindCheckIncorrect,
-                Message = "This statement should check to see if the kind of trailingTrivia is whitespace trivia",
-                Severity = DiagnosticSeverity.Error,
-                Locations = new[] { new DiagnosticResultLocation("Test0.cs", 42, 21) }
-            };
-
->>>>>>> 82e1a4f8
-            VerifyCSharpDiagnostic(test, expected);
-
-            var fixtest = @"using System.Collections.Immutable;
+
+        var expected = new DiagnosticResult
+        {
+            Id = MetaCompilationAnalyzer.WhitespaceCheckIncorrect,
+            Message = "This statement should check to see if trailingTrivia is a single whitespace",
+            Severity = DiagnosticSeverity.Error,
+            Locations = new[] { new DiagnosticResultLocation("Test0.cs", 44, 25) }
+        };
+
+        var fixtest = @"using System.Collections.Immutable;
             using Microsoft.CodeAnalysis;
             using Microsoft.CodeAnalysis.CSharp;
             using Microsoft.CodeAnalysis.CSharp.Syntax;
@@ -10338,7 +11496,6 @@
                 if (ifKeyword.HasTrailingTrivia)
                 {
                     var trailingTrivia = ifKeyword.TrailingTrivia.Last();
-<<<<<<< HEAD
                     if (trailingTrivia.Kind() == SyntaxKind.WhitespaceTrivia)
                     {
                     if (trailingTrivia.ToString() == "" "")
@@ -10347,29 +11504,16 @@
                 }
                 }
             }
-=======
-                if (trailingTrivia.Kind() == SyntaxKind.WhitespaceTrivia)
-                {
-                }
-            }
-            }
->>>>>>> 82e1a4f8
-        }
-    }";
-            VerifyCSharpFix(test, fixtest);
-        }
-
-<<<<<<< HEAD
-        // empty condition
-        [Fact]
-        public void WhitespaceIncorrect7()
-=======
-        // first statement not member access
-        [Fact]
-        public void TrailingKindIncorrect8()
->>>>>>> 82e1a4f8
-        {
-            var test = @"using System.Collections.Immutable;
+        }
+    }";
+        VerifyCSharpFix(test, fixtest);
+    }
+
+    // previous if statement
+    [Fact]
+    public void WhitespaceIncorrect8()
+    {
+        var test = @"using System.Collections.Immutable;
             using Microsoft.CodeAnalysis;
             using Microsoft.CodeAnalysis.CSharp;
             using Microsoft.CodeAnalysis.CSharp.Syntax;
@@ -10410,40 +11554,25 @@
                 if (ifKeyword.HasTrailingTrivia)
                 {
                     var trailingTrivia = ifKeyword.TrailingTrivia.Last();
-<<<<<<< HEAD
                     if (trailingTrivia.Kind() == SyntaxKind.WhitespaceTrivia)
                     {
-                        if ()
+                        if (trailingTrivia.Kind() == SyntaxKind.WhitespaceTrivia)
                         {
                         }
-=======
-                    if (trailingTrivia == SyntaxKind.WhitespaceTrivia)
-                    {
->>>>>>> 82e1a4f8
                     }
                 }
             }
         }
     }";
-            var expected = new DiagnosticResult
-            {
-<<<<<<< HEAD
-                Id = MetaCompilationAnalyzer.WhitespaceCheckIncorrect,
-                Message = "This statement should check to see if trailingTrivia is a single whitespace",
-                Severity = DiagnosticSeverity.Error,
-                Locations = new[] { new DiagnosticResultLocation("Test0.cs", 44, 25) }
-            };
-=======
-                Id = MetaCompilationAnalyzer.TrailingTriviaKindCheckIncorrect,
-                Message = "This statement should check to see if the kind of trailingTrivia is whitespace trivia",
-                Severity = DiagnosticSeverity.Error,
-                Locations = new[] { new DiagnosticResultLocation("Test0.cs", 42, 21) }
-            };
-
->>>>>>> 82e1a4f8
-            VerifyCSharpDiagnostic(test, expected);
-
-            var fixtest = @"using System.Collections.Immutable;
+        var expected = new DiagnosticResult
+        {
+            Id = MetaCompilationAnalyzer.WhitespaceCheckIncorrect,
+            Message = "This statement should check to see if trailingTrivia is a single whitespace",
+            Severity = DiagnosticSeverity.Error,
+            Locations = new[] { new DiagnosticResultLocation("Test0.cs", 44, 25) }
+        };
+
+        var fixtest = @"using System.Collections.Immutable;
             using Microsoft.CodeAnalysis;
             using Microsoft.CodeAnalysis.CSharp;
             using Microsoft.CodeAnalysis.CSharp.Syntax;
@@ -10484,7 +11613,6 @@
                 if (ifKeyword.HasTrailingTrivia)
                 {
                     var trailingTrivia = ifKeyword.TrailingTrivia.Last();
-<<<<<<< HEAD
                     if (trailingTrivia.Kind() == SyntaxKind.WhitespaceTrivia)
                     {
                     if (trailingTrivia.ToString() == "" "")
@@ -10493,29 +11621,16 @@
                 }
                 }
             }
-=======
-                if (trailingTrivia.Kind() == SyntaxKind.WhitespaceTrivia)
-                {
-                }
-            }
-            }
->>>>>>> 82e1a4f8
-        }
-    }";
-            VerifyCSharpFix(test, fixtest);
-        }
-
-<<<<<<< HEAD
-        // previous if statement
-        [Fact]
-        public void WhitespaceIncorrect8()
-=======
-        // second statement not member access
-        [Fact]
-        public void TrailingKindIncorrect9()
->>>>>>> 82e1a4f8
-        {
-            var test = @"using System.Collections.Immutable;
+        }
+    }";
+        VerifyCSharpFix(test, fixtest);
+    }
+
+    // next statement
+    [Fact]
+    public void WhitespaceIncorrect9()
+    {
+        var test = @"using System.Collections.Immutable;
             using Microsoft.CodeAnalysis;
             using Microsoft.CodeAnalysis.CSharp;
             using Microsoft.CodeAnalysis.CSharp.Syntax;
@@ -10556,40 +11671,24 @@
                 if (ifKeyword.HasTrailingTrivia)
                 {
                     var trailingTrivia = ifKeyword.TrailingTrivia.Last();
-<<<<<<< HEAD
                     if (trailingTrivia.Kind() == SyntaxKind.WhitespaceTrivia)
                     {
-                        if (trailingTrivia.Kind() == SyntaxKind.WhitespaceTrivia)
-                        {
-                        }
-=======
-                    if (trailingTrivia.Kind() == SyntaxKind)
-                    {
->>>>>>> 82e1a4f8
+                        return;
                     }
                 }
             }
         }
     }";
-            var expected = new DiagnosticResult
-            {
-<<<<<<< HEAD
-                Id = MetaCompilationAnalyzer.WhitespaceCheckIncorrect,
-                Message = "This statement should check to see if trailingTrivia is a single whitespace",
-                Severity = DiagnosticSeverity.Error,
-                Locations = new[] { new DiagnosticResultLocation("Test0.cs", 44, 25) }
-            };
-=======
-                Id = MetaCompilationAnalyzer.TrailingTriviaKindCheckIncorrect,
-                Message = "This statement should check to see if the kind of trailingTrivia is whitespace trivia",
-                Severity = DiagnosticSeverity.Error,
-                Locations = new[] { new DiagnosticResultLocation("Test0.cs", 42, 21) }
-            };
-
->>>>>>> 82e1a4f8
-            VerifyCSharpDiagnostic(test, expected);
-
-            var fixtest = @"using System.Collections.Immutable;
+
+        var expected = new DiagnosticResult
+        {
+            Id = MetaCompilationAnalyzer.WhitespaceCheckIncorrect,
+            Message = "This statement should check to see if trailingTrivia is a single whitespace",
+            Severity = DiagnosticSeverity.Error,
+            Locations = new[] { new DiagnosticResultLocation("Test0.cs", 44, 25) }
+        };
+
+        var fixtest = @"using System.Collections.Immutable;
             using Microsoft.CodeAnalysis;
             using Microsoft.CodeAnalysis.CSharp;
             using Microsoft.CodeAnalysis.CSharp.Syntax;
@@ -10630,7 +11729,6 @@
                 if (ifKeyword.HasTrailingTrivia)
                 {
                     var trailingTrivia = ifKeyword.TrailingTrivia.Last();
-<<<<<<< HEAD
                     if (trailingTrivia.Kind() == SyntaxKind.WhitespaceTrivia)
                     {
                     if (trailingTrivia.ToString() == "" "")
@@ -10639,29 +11737,16 @@
                 }
                 }
             }
-=======
-                if (trailingTrivia.Kind() == SyntaxKind.WhitespaceTrivia)
-                {
-                }
-            }
-            }
->>>>>>> 82e1a4f8
-        }
-    }";
-            VerifyCSharpFix(test, fixtest);
-        }
-
-<<<<<<< HEAD
-        // next statement
-        [Fact]
-        public void WhitespaceIncorrect9()
-=======
-        // no condition
-        [Fact]
-        public void TrailingKindIncorrect10()
->>>>>>> 82e1a4f8
-        {
-            var test = @"using System.Collections.Immutable;
+        }
+    }";
+        VerifyCSharpFix(test, fixtest);
+    }
+
+    //statements within incorrect if
+    [Fact]
+    public void WhitespaceIncorrect10()
+    {
+        var test = @"using System.Collections.Immutable;
             using Microsoft.CodeAnalysis;
             using Microsoft.CodeAnalysis.CSharp;
             using Microsoft.CodeAnalysis.CSharp.Syntax;
@@ -10702,298 +11787,26 @@
                 if (ifKeyword.HasTrailingTrivia)
                 {
                     var trailingTrivia = ifKeyword.TrailingTrivia.Last();
-<<<<<<< HEAD
-                    if (trailingTrivia.Kind() == SyntaxKind.WhitespaceTrivia)
-                    {
-                        return;
-=======
-                    if ()
-                    {
->>>>>>> 82e1a4f8
-                    }
-                }
-            }
-        }
-    }";
-            var expected = new DiagnosticResult
-            {
-<<<<<<< HEAD
-                Id = MetaCompilationAnalyzer.WhitespaceCheckIncorrect,
-                Message = "This statement should check to see if trailingTrivia is a single whitespace",
-                Severity = DiagnosticSeverity.Error,
-                Locations = new[] { new DiagnosticResultLocation("Test0.cs", 44, 25) }
-            };
-=======
-                Id = MetaCompilationAnalyzer.TrailingTriviaKindCheckIncorrect,
-                Message = "This statement should check to see if the kind of trailingTrivia is whitespace trivia",
-                Severity = DiagnosticSeverity.Error,
-                Locations = new[] { new DiagnosticResultLocation("Test0.cs", 42, 21) }
-            };
-
->>>>>>> 82e1a4f8
-            VerifyCSharpDiagnostic(test, expected);
-
-            var fixtest = @"using System.Collections.Immutable;
-            using Microsoft.CodeAnalysis;
-            using Microsoft.CodeAnalysis.CSharp;
-            using Microsoft.CodeAnalysis.CSharp.Syntax;
-            using Microsoft.CodeAnalysis.Diagnostics;
-
-namespace SyntaxNodeAnalyzer
-    {
-        [DiagnosticAnalyzer(LanguageNames.CSharp)]
-        public class SyntaxNodeAnalyzerAnalyzer : DiagnosticAnalyzer
-        {
-            public const string spacingRuleId = ""IfSpacing"";
-
-        internal static DiagnosticDescriptor Rule = new DiagnosticDescriptor(
-            id: spacingRuleId, //make the id specific
-            title: ""If statement must have a space between 'if' and the boolean expression"", //allow any title
-            messageFormat: ""If statements must contain a space between the 'if' keyword and the boolean expression"", //allow any message
-            category: ""Syntax"", //make the category specific
-            defaultSeverity: DiagnosticSeverity.Warning, //possible options
-            isEnabledByDefault: true);
-
-            public override ImmutableArray<DiagnosticDescriptor> SupportedDiagnostics
-            {
-                get
-                {
-                    return ImmutableArray.Create(Rule);
-                }
-            }
-
-            public override void Initialize(AnalysisContext context)
-            {
-                context.RegisterSyntaxNodeAction(AnalyzeIfStatement, SyntaxKind.IfStatement);
-            }
-
-            private void AnalyzeIfStatement(SyntaxNodeAnalysisContext context)
-            {
-                var ifStatement = (IfStatementSyntax)context.Node;
-                var ifKeyword = ifStatement.IfKeyword;
-                if (ifKeyword.HasTrailingTrivia)
-                {
-                    var trailingTrivia = ifKeyword.TrailingTrivia.Last();
-<<<<<<< HEAD
-                    if (trailingTrivia.Kind() == SyntaxKind.WhitespaceTrivia)
-                    {
-=======
-                if (trailingTrivia.Kind() == SyntaxKind.WhitespaceTrivia)
-                {
-                }
-            }
-            }
-        }
-    }";
-            VerifyCSharpFix(test, fixtest);
-        }
-
-        // incorrect statement is next statement
-        [Fact]
-        public void TrailingKindIncorrect11()
-        {
-            var test = @"using System.Collections.Immutable;
-            using Microsoft.CodeAnalysis;
-            using Microsoft.CodeAnalysis.CSharp;
-            using Microsoft.CodeAnalysis.CSharp.Syntax;
-            using Microsoft.CodeAnalysis.Diagnostics;
-
-namespace SyntaxNodeAnalyzer
-    {
-        [DiagnosticAnalyzer(LanguageNames.CSharp)]
-        public class SyntaxNodeAnalyzerAnalyzer : DiagnosticAnalyzer
-        {
-            public const string spacingRuleId = ""IfSpacing"";
-
-        internal static DiagnosticDescriptor Rule = new DiagnosticDescriptor(
-            id: spacingRuleId, //make the id specific
-            title: ""If statement must have a space between 'if' and the boolean expression"", //allow any title
-            messageFormat: ""If statements must contain a space between the 'if' keyword and the boolean expression"", //allow any message
-            category: ""Syntax"", //make the category specific
-            defaultSeverity: DiagnosticSeverity.Warning, //possible options
-            isEnabledByDefault: true);
-
-            public override ImmutableArray<DiagnosticDescriptor> SupportedDiagnostics
-            {
-                get
-                {
-                    return ImmutableArray.Create(Rule);
-                }
-            }
-
-            public override void Initialize(AnalysisContext context)
-            {
-                context.RegisterSyntaxNodeAction(AnalyzeIfStatement, SyntaxKind.IfStatement);
-            }
-
-            private void AnalyzeIfStatement(SyntaxNodeAnalysisContext context)
-            {
-                var ifStatement = (IfStatementSyntax)context.Node;
-                var ifKeyword = ifStatement.IfKeyword;
-                if (ifKeyword.HasTrailingTrivia)
-                {
-                    var trailingTrivia = ifKeyword.TrailingTrivia.Last();
->>>>>>> 82e1a4f8
-                    if (trailingTrivia.ToString() == "" "")
-                    {
-                    }
-                }
-<<<<<<< HEAD
-                }
-            }
-=======
-            }
-        }
-    }";
-            var expected = new DiagnosticResult
-            {
-                Id = MetaCompilationAnalyzer.TrailingTriviaKindCheckIncorrect,
-                Message = "This statement should check to see if the kind of trailingTrivia is whitespace trivia",
-                Severity = DiagnosticSeverity.Error,
-                Locations = new[] { new DiagnosticResultLocation("Test0.cs", 42, 21) }
-            };
-
-            VerifyCSharpDiagnostic(test, expected);
-
-            var fixtest = @"using System.Collections.Immutable;
-            using Microsoft.CodeAnalysis;
-            using Microsoft.CodeAnalysis.CSharp;
-            using Microsoft.CodeAnalysis.CSharp.Syntax;
-            using Microsoft.CodeAnalysis.Diagnostics;
-
-namespace SyntaxNodeAnalyzer
-    {
-        [DiagnosticAnalyzer(LanguageNames.CSharp)]
-        public class SyntaxNodeAnalyzerAnalyzer : DiagnosticAnalyzer
-        {
-            public const string spacingRuleId = ""IfSpacing"";
-
-        internal static DiagnosticDescriptor Rule = new DiagnosticDescriptor(
-            id: spacingRuleId, //make the id specific
-            title: ""If statement must have a space between 'if' and the boolean expression"", //allow any title
-            messageFormat: ""If statements must contain a space between the 'if' keyword and the boolean expression"", //allow any message
-            category: ""Syntax"", //make the category specific
-            defaultSeverity: DiagnosticSeverity.Warning, //possible options
-            isEnabledByDefault: true);
-
-            public override ImmutableArray<DiagnosticDescriptor> SupportedDiagnostics
-            {
-                get
-                {
-                    return ImmutableArray.Create(Rule);
-                }
-            }
-
-            public override void Initialize(AnalysisContext context)
-            {
-                context.RegisterSyntaxNodeAction(AnalyzeIfStatement, SyntaxKind.IfStatement);
-            }
-
-            private void AnalyzeIfStatement(SyntaxNodeAnalysisContext context)
-            {
-                var ifStatement = (IfStatementSyntax)context.Node;
-                var ifKeyword = ifStatement.IfKeyword;
-                if (ifKeyword.HasTrailingTrivia)
-                {
-                    var trailingTrivia = ifKeyword.TrailingTrivia.Last();
-                if (trailingTrivia.Kind() == SyntaxKind.WhitespaceTrivia)
-                {
-                }
-            }
-            }
->>>>>>> 82e1a4f8
-        }
-    }";
-            VerifyCSharpFix(test, fixtest);
-        }
-
-<<<<<<< HEAD
-        //statements within incorrect if
-        [Fact]
-        public void WhitespaceIncorrect10()
-=======
-        // statements within if statement
-        [Fact]
-        public void TrailingKind12()
->>>>>>> 82e1a4f8
-        {
-            var test = @"using System.Collections.Immutable;
-            using Microsoft.CodeAnalysis;
-            using Microsoft.CodeAnalysis.CSharp;
-            using Microsoft.CodeAnalysis.CSharp.Syntax;
-            using Microsoft.CodeAnalysis.Diagnostics;
-
-namespace SyntaxNodeAnalyzer
-    {
-        [DiagnosticAnalyzer(LanguageNames.CSharp)]
-        public class SyntaxNodeAnalyzerAnalyzer : DiagnosticAnalyzer
-        {
-            public const string spacingRuleId = ""IfSpacing"";
-
-        internal static DiagnosticDescriptor Rule = new DiagnosticDescriptor(
-            id: spacingRuleId, //make the id specific
-            title: ""If statement must have a space between 'if' and the boolean expression"", //allow any title
-            messageFormat: ""If statements must contain a space between the 'if' keyword and the boolean expression"", //allow any message
-            category: ""Syntax"", //make the category specific
-            defaultSeverity: DiagnosticSeverity.Warning, //possible options
-            isEnabledByDefault: true);
-
-            public override ImmutableArray<DiagnosticDescriptor> SupportedDiagnostics
-            {
-                get
-                {
-                    return ImmutableArray.Create(Rule);
-                }
-            }
-
-            public override void Initialize(AnalysisContext context)
-            {
-                context.RegisterSyntaxNodeAction(AnalyzeIfStatement, SyntaxKind.IfStatement);
-            }
-
-            private void AnalyzeIfStatement(SyntaxNodeAnalysisContext context)
-            {
-                var ifStatement = (IfStatementSyntax)context.Node;
-                var ifKeyword = ifStatement.IfKeyword;
-                if (ifKeyword.HasTrailingTrivia)
-                {
-                    var trailingTrivia = ifKeyword.TrailingTrivia.Last();
-<<<<<<< HEAD
                     if (trailingTrivia.Kind() == SyntaxKind.WhitespaceTrivia)
                     {
                         if (trailingTrivia == "" "")
                         {
                             return;
                         }
-=======
-                    if (trailingTrivia == SyntaxKind.WhitespaceTrivia)
-                    {
-                        var one = 1;
->>>>>>> 82e1a4f8
                     }
                 }
             }
         }
     }";
-            var expected = new DiagnosticResult
-            {
-<<<<<<< HEAD
-                Id = MetaCompilationAnalyzer.WhitespaceCheckIncorrect,
-                Message = "This statement should check to see if trailingTrivia is a single whitespace",
-                Severity = DiagnosticSeverity.Error,
-                Locations = new[] { new DiagnosticResultLocation("Test0.cs", 44, 25) }
-            };
-=======
-                Id = MetaCompilationAnalyzer.TrailingTriviaKindCheckIncorrect,
-                Message = "This statement should check to see if the kind of trailingTrivia is whitespace trivia",
-                Severity = DiagnosticSeverity.Error,
-                Locations = new[] { new DiagnosticResultLocation("Test0.cs", 42, 21) }
-            };
-
->>>>>>> 82e1a4f8
-            VerifyCSharpDiagnostic(test, expected);
-
-            var fixtest = @"using System.Collections.Immutable;
+        var expected = new DiagnosticResult
+        {
+            Id = MetaCompilationAnalyzer.WhitespaceCheckIncorrect,
+            Message = "This statement should check to see if trailingTrivia is a single whitespace",
+            Severity = DiagnosticSeverity.Error,
+            Locations = new[] { new DiagnosticResultLocation("Test0.cs", 44, 25) }
+        };
+
+        var fixtest = @"using System.Collections.Immutable;
             using Microsoft.CodeAnalysis;
             using Microsoft.CodeAnalysis.CSharp;
             using Microsoft.CodeAnalysis.CSharp.Syntax;
@@ -11034,7 +11847,6 @@
                 if (ifKeyword.HasTrailingTrivia)
                 {
                     var trailingTrivia = ifKeyword.TrailingTrivia.Last();
-<<<<<<< HEAD
                     if (trailingTrivia.Kind() == SyntaxKind.WhitespaceTrivia)
                     {
                     if (trailingTrivia.ToString() == "" "")
@@ -11046,18 +11858,8 @@
             }
         }
     }";
-            VerifyCSharpFix(test, fixtest);
-=======
-                if (trailingTrivia.Kind() == SyntaxKind.WhitespaceTrivia)
-                {
-                    var one = 1;
-                    }
-                }
-            }
-        }
-    }";
->>>>>>> 82e1a4f8
-        }
+        VerifyCSharpFix(test, fixtest);
+    }
         #endregion
         protected override CodeFixProvider GetCSharpCodeFixProvider()
         {
