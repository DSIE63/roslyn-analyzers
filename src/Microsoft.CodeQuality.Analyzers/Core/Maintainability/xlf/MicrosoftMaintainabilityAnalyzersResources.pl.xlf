--- conflicted
+++ resolved
@@ -2,7 +2,6 @@
 <xliff xmlns="urn:oasis:names:tc:xliff:document:1.2" xmlns:xsi="http://www.w3.org/2001/XMLSchema-instance" version="1.2" xsi:schemaLocation="urn:oasis:names:tc:xliff:document:1.2 xliff-core-1.2-transitional.xsd">
   <file datatype="xml" source-language="en" target-language="pl" original="../MicrosoftMaintainabilityAnalyzersResources.resx">
     <body>
-<<<<<<< HEAD
       <trans-unit id="AvoidDeadConditionalCodeAlwaysTruFalseOrNullMessage">
         <source>'{0}' is always '{1}'. Remove or refactor the condition(s) to avoid dead code.</source>
         <target state="new">'{0}' is always '{1}'. Remove or refactor the condition(s) to avoid dead code.</target>
@@ -16,7 +15,8 @@
       <trans-unit id="AvoidDeadConditionalCodeTitle">
         <source>Avoid dead conditional code</source>
         <target state="new">Avoid dead conditional code</target>
-=======
+        <note />
+      </trans-unit>
       <trans-unit id="AvoidExcessiveClassCouplingDescription">
         <source>This rule measures class coupling by counting the number of unique type references that a symbol contains. Symbols that have a high degree of class coupling can be difficult to maintain. It is a good practice to have types and methods that exhibit low coupling and high cohesion. To fix this violation, try to redesign the code to reduce the number of types to which it is coupled.</source>
         <target state="new">This rule measures class coupling by counting the number of unique type references that a symbol contains. Symbols that have a high degree of class coupling can be difficult to maintain. It is a good practice to have types and methods that exhibit low coupling and high cohesion. To fix this violation, try to redesign the code to reduce the number of types to which it is coupled.</target>
@@ -100,7 +100,6 @@
       <trans-unit id="InvalidEntryInCodeMetricsConfigFileTitle">
         <source>Invalid entry in code metrics rule specification file</source>
         <target state="new">Invalid entry in code metrics rule specification file</target>
->>>>>>> 0ac5b431
         <note />
       </trans-unit>
       <trans-unit id="VariableNamesShouldNotMatchFieldNamesTitle">
